--- conflicted
+++ resolved
@@ -229,11 +229,7 @@
 instead, so when using it with BSON, the BSON datetime type is not used. To work around this, the
 `chrono-0_4` feature flag can be enabled. This flag exposes a number of convenient conversions
 between `bson::DateTime` and `chrono::DateTime`, including the
-<<<<<<< HEAD
-[`datetime::FromChronoDateTime`](https://docs.rs/bson/latest/bson/serde_helpers/datetime/struct.FromChronoDateTime/index.html)
-=======
 [`datetime::FromChrono04DateTime`](https://docs.rs/bson/latest/bson/serde_helpers/datetime/struct.FromChrono04DateTime/index.html)
->>>>>>> f527aff5
 serde helper, which can be used to (de)serialize `chrono::DateTime`s to/from BSON datetimes, and the
 `From<chrono::DateTime>` implementation for `Bson`, which allows `chrono::DateTime` values to be
 used in the `doc!` and `bson!` macros.
@@ -254,11 +250,7 @@
 
     // serializes as a BSON datetime.
     // this requires the "chrono-0_4" feature flag
-<<<<<<< HEAD
-    #[serde_as(as = "bson::serde_helpers::datetime::FromChronoDateTime")]
-=======
     #[serde_as(as = "bson::serde_helpers::datetime::FromChrono04DateTime")]
->>>>>>> f527aff5
     chrono_as_bson: chrono::DateTime<chrono::Utc>,
 }
 
