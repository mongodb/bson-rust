[package]
name = "bson"
version = "1.0.0"
authors = [
    "Y. T. Chung <zonyitoo@gmail.com>",
    "Kevin Yeh <kevinyeah@utexas.edu>",
    "Saghm Rossi <saghmrossi@gmail.com>"
]
description = "Encoding and decoding support for BSON in Rust"
license = "MIT"
readme = "README.md"
homepage = "https://github.com/mongodb/bson-rust"
documentation = "https://docs.rs/crate/bson"
edition = "2018"

[features]
# no features by default
default = []
# attempt to encode unsigned types in signed types
u2i = []
# Decimal128 in BSON 1.1
decimal128 = ["decimal"]

[lib]
name = "bson"

[dependencies]
byteorder = "1"
chrono = "0.4"
libc = "0.2"
rand = "0.7"
serde = { version = "1.0", features = ["derive"] }
serde_json = { version = "1.0", features = ["preserve_order"] }
time = "0.1"
<<<<<<< HEAD
linked-hash-map = "0.5.3"
hex = "0.3"
md5 = "0.6"
=======
linked-hash-map = "0.5"
hex = "0.4.2"
md5 = "0.7.0"
>>>>>>> 45297cdb
decimal = { version = "2.0.4", default_features = false, optional = true }
base64 = "0.12.1"

[dev-dependencies]
assert_matches = "1.2"
serde_bytes = "0.11"
pretty_assertions = "0.6.1"

[package.metadata.docs.rs]
features = ["decimal128"]<|MERGE_RESOLUTION|>--- conflicted
+++ resolved
@@ -32,15 +32,9 @@
 serde = { version = "1.0", features = ["derive"] }
 serde_json = { version = "1.0", features = ["preserve_order"] }
 time = "0.1"
-<<<<<<< HEAD
 linked-hash-map = "0.5.3"
-hex = "0.3"
-md5 = "0.6"
-=======
-linked-hash-map = "0.5"
 hex = "0.4.2"
 md5 = "0.7.0"
->>>>>>> 45297cdb
 decimal = { version = "2.0.4", default_features = false, optional = true }
 base64 = "0.12.1"
 
