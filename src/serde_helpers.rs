//! Collection of helper functions for serializing to and deserializing from BSON using Serde
<<<<<<< HEAD

use crate::{oid::ObjectId, Binary, DateTime, Timestamp};
=======
>>>>>>> e9334c56
use serde::{de::Visitor, Deserialize, Serialize, Serializer};
use std::{
    marker::PhantomData,
    ops::{Deref, DerefMut},
    result::Result,
};
use uuid::Uuid;

<<<<<<< HEAD
/// Type converters for serializing and deserializing [`ObjectId`] using [`serde_with::serde_as`].
///
/// ## Available converters
/// - [`object_id::AsHexString`] — serializes an [`ObjectId`] as a hex string.
/// - [`object_id::FromHexString`] — serializes a hex string as an [`ObjectId`].
=======
#[cfg(feature = "uuid-1")]
#[doc(inline)]
pub use uuid_1_as_binary::{
    deserialize as deserialize_uuid_1_from_binary,
    serialize as serialize_uuid_1_as_binary,
};
#[cfg(feature = "uuid-1")]
#[doc(inline)]
pub use uuid_1_as_c_sharp_legacy_binary::{
    deserialize as deserialize_uuid_1_from_c_sharp_legacy_binary,
    serialize as serialize_uuid_1_as_c_sharp_legacy_binary,
};
#[cfg(feature = "uuid-1")]
#[doc(inline)]
pub use uuid_1_as_java_legacy_binary::{
    deserialize as deserialize_uuid_1_from_java_legacy_binary,
    serialize as serialize_uuid_1_as_java_legacy_binary,
};
#[cfg(feature = "uuid-1")]
#[doc(inline)]
pub use uuid_1_as_python_legacy_binary::{
    deserialize as deserialize_uuid_1_from_python_legacy_binary,
    serialize as serialize_uuid_1_as_python_legacy_binary,
};

/// Type converters for serializing and deserializing [`crate::ObjectId`] using
/// [`serde_with::serde_as`]. ## Available converters
/// - [`object_id::AsHexString`] — converts an [`crate::ObjectId`] to and from a hex string.
/// - [`object_id::FromHexString`] — converts a hex string to and from an [`crate::ObjectId`].
>>>>>>> e9334c56
#[cfg(feature = "serde_with-3")]
#[cfg_attr(docsrs, doc(cfg(feature = "serde_with-3")))]
pub mod object_id {
    use crate::{macros::serde_conv_doc, oid::ObjectId};
    use serde::{Deserialize, Deserializer, Serialize, Serializer};
    use serde_with::{DeserializeAs, SerializeAs};

    serde_conv_doc!(
<<<<<<< HEAD
        /// Serializes an [`ObjectId`] as a hex string and deserializes an [`ObjectId`] from a hex string.
=======
        /// Converts an [`ObjectId`] to and from a hex string.
>>>>>>> e9334c56
        /// ```rust
        /// # #[cfg(feature = "serde_with-3")]
        /// # {
        /// use bson::{serde_helpers::object_id, oid::ObjectId};
        /// use serde::{Serialize, Deserialize};
        /// use serde_with::serde_as;
        /// #[serde_as]
        /// #[derive(Serialize, Deserialize)]
        /// struct Item {
        ///     #[serde_as(as = "object_id::AsHexString")]
        ///     pub id: ObjectId,
        /// }
        /// # }
        /// ```
        pub AsHexString,
        ObjectId,
        |oid: &ObjectId| -> Result<String, String> {
            Ok(oid.to_hex())
        },
        |hex: String| -> Result<ObjectId, String> {
            ObjectId::parse_str(&hex).map_err(|e| format!("Invalid ObjectId string, {}: {}", hex, e))
        }
    );

    serde_conv_doc!(
<<<<<<< HEAD
        /// Serializes a hex string as an [`ObjectId`] and deserializes a hex string from an [`ObjectId`].
=======
        /// Converts a hex string to and from an [`ObjectId`].
>>>>>>> e9334c56
        /// ```rust
        /// # #[cfg(feature = "serde_with-3")]
        /// # {
        /// use bson::serde_helpers::object_id;
        /// use serde::{Serialize, Deserialize};
        /// use serde_with::serde_as;
        /// #[serde_as]
        /// #[derive(Serialize, Deserialize)]
        /// struct Item {
        ///     #[serde_as(as = "object_id::FromHexString")]
        ///     pub id: String,
        /// }
        /// # }
        /// ```
        pub FromHexString,
        String,
        |hex: &String| -> Result<ObjectId, String> {
            ObjectId::parse_str(hex).map_err(|e| format!("Invalid ObjectId string, {}: {}", hex, e))
        },
        |oid: ObjectId| -> Result<String, String> {
            Ok(oid.to_hex())
        }
    );
}

/// Type converters for serializing and deserializing [`crate::DateTime`] using
/// [`serde_with::serde_as`].
/// ## Available converters
/// - [`datetime::AsRfc3339String`] — converts a [`crate::DateTime`] to and from an RFC 3339 string.
/// - [`datetime::FromRfc3339String`] — converts a RFC 3339 string to and from a
///   [`crate::DateTime`].
/// - [`datetime::FromI64`] — converts an `i64` to and from a [`crate::DateTime`].
/// - [`datetime::FromChrono04DateTime`] — converts a [`chrono::DateTime`] to and from a
///   [`crate::DateTime`].
/// - [`datetime::FromTime03OffsetDateTime`] — converts a [`time::OffsetDateTime`] to and from a
///   [`crate::DateTime`].
#[cfg(feature = "serde_with-3")]
#[cfg_attr(docsrs, doc(cfg(feature = "serde_with-3")))]
pub mod datetime {
    use crate::{macros::serde_conv_doc, DateTime};
    use chrono::Utc;
    use serde::{Deserialize, Deserializer, Serialize, Serializer};
    use serde_with::{DeserializeAs, SerializeAs};

    serde_conv_doc!(
        /// Converts a [`DateTime`] to and from an RFC 3339 (ISO 8601) formatted string.
        /// ```rust
        /// # #[cfg(feature = "serde_with-3")]
        /// # {
        /// use bson::{serde_helpers::datetime, DateTime};
        /// use serde::{Serialize, Deserialize};
        /// use serde_with::serde_as;
        /// #[serde_as]
        /// #[derive(Serialize, Deserialize)]
        /// struct Event {
        ///     #[serde_as(as = "datetime::AsRfc3339String")]
        ///     pub date: DateTime,
        /// }
        /// # }
        /// ```
        pub AsRfc3339String,
        DateTime,
        |date: &DateTime| -> Result<String, String> {
            date.try_to_rfc3339_string().map_err(|e| {
                format!("Cannot format DateTime {} as RFC 3339 string: {}", date, e)
            })
        },
        |string: String| -> Result<DateTime, String> {
            DateTime::parse_rfc3339_str(&string).map_err(|e| format!("Cannot format RFC 3339 string {} as DateTime: {}", string, e))
        }
    );

    serde_conv_doc!(
        /// Converts an RFC 3339 (ISO 8601) formatted string to and from a [`DateTime`].
        /// ```rust
        /// # #[cfg(feature = "serde_with-3")]
        /// # {
        /// use bson::serde_helpers::datetime;
        /// use serde::{Serialize, Deserialize};
        /// use serde_with::serde_as;
        /// #[serde_as]
        /// #[derive(Serialize, Deserialize)]
        /// struct Event {
        ///     #[serde_as(as = "datetime::FromRfc3339String")]
        ///     pub date: String,
        /// }
        /// # }
        pub FromRfc3339String,
        String,
        |string: &String| -> Result<DateTime, String> {
            DateTime::parse_rfc3339_str(string).map_err(|e| format!("Cannot format RFC 3339 string {} as DateTime: {}", string, e))
        },
        |date: DateTime| -> Result<String, String> {
            date.try_to_rfc3339_string().map_err(|e| {
                format!("Cannot format DateTime {} as RFC 3339 string: {}", date, e)
            })
        }
    );

    serde_conv_doc!(
        #[cfg(feature = "chrono-0_4")]
        #[cfg_attr(docsrs, doc(cfg(feature = "chrono-0_4")))]
        /// Converts an `i64` integer to and from a [`DateTime`].
        ///
        /// The `i64` should represent milliseconds. See [`DateTime::from_millis`] for more details.
        /// ```rust
        /// # #[cfg(feature = "serde_with-3")]
        /// # {
        /// use bson::serde_helpers::datetime;
        /// use serde::{Serialize, Deserialize};
        /// use serde_with::serde_as;
        /// #[serde_as]
        /// #[derive(Serialize, Deserialize)]
        /// struct Item {
        ///     #[serde_as(as = "datetime::FromI64")]
        ///     pub now: i64,
        /// }
        /// # }
        /// ```
        pub FromI64,
        i64,
        |value: &i64| -> Result<DateTime, String> {
            Ok(DateTime::from_millis(*value))
        },
        |date: DateTime| -> Result<i64, String> {
            Ok(date.timestamp_millis())
        }
    );

    #[cfg(feature = "chrono-0_4")]
    serde_conv_doc!(
        #[cfg_attr(docsrs, doc(cfg(feature = "chrono-0_4")))]
        /// Converts a [`chrono::DateTime`] to and from a [`DateTime`].
        /// ```rust
        /// # #[cfg(all(feature = "chrono-0_4", feature = "serde_with-3"))]
        /// # {
        /// use bson::serde_helpers::datetime;
        /// use serde::{Serialize, Deserialize};
        /// use serde_with::serde_as;
        /// #[serde_as]
        /// #[derive(Serialize, Deserialize)]
        /// struct Event {
        ///     #[serde_as(as = "datetime::FromChrono04DateTime")]
        ///     pub date: chrono::DateTime<chrono::Utc>,
        /// }
        /// # }
        /// ```
        pub FromChrono04DateTime,
        chrono::DateTime<Utc>,
        |chrono_date: &chrono::DateTime<Utc>| -> Result<DateTime, String> {
            Ok(DateTime::from_chrono(*chrono_date))
        },
        |bson_date: DateTime| -> Result<chrono::DateTime<Utc>, String> {
            Ok(bson_date.to_chrono())
        }
    );

    #[cfg(feature = "time-0_3")]
    serde_conv_doc!(
        #[cfg_attr(docsrs, doc(cfg(feature = "time-0_3")))]
        /// Converts a [`time::OffsetDateTime`] to and from a [`DateTime`].
        /// ```rust
        /// # #[cfg(all(feature = "time-0_3", feature = "serde_with-3"))]
        /// # {
        /// use bson::serde_helpers::datetime;
        /// use serde::{Serialize, Deserialize};
        /// use serde_with::serde_as;
        /// #[serde_as]
        /// #[derive(Serialize, Deserialize)]
        /// struct Event {
        ///     #[serde_as(as = "datetime::FromTime03OffsetDateTime")]
        ///     pub date: time::OffsetDateTime,
        /// }
        /// # }
        /// ```
        pub FromTime03OffsetDateTime,
        time::OffsetDateTime,
        |value: &time::OffsetDateTime| -> Result<DateTime, String> {
            Ok(DateTime::from_time_0_3(*value))
        },
        |date: DateTime| -> Result<time::OffsetDateTime, String> {
            Ok(date.to_time_0_3())
        }
    );
}

/// Type converters for serializing and deserializing `u32` using [`serde_with::serde_as`].
/// ## Available converters
/// - [`u32::FromTimestamp`] — converts a [`crate::Timestamp`] to and from a `u32`.
/// - [`u32::AsTimestamp`] — converts a `u32` to and from a [`crate::Timestamp`].
/// - [`u32::AsF64`] — converts a `u32` to and from an `f64`.
/// - [`u32::AsI32`] — converts a `u32` to and from an `i32`.
/// - [`u32::AsI64`] — converts a `u32` to and from an `i64`.
#[cfg(feature = "serde_with-3")]
#[cfg_attr(docsrs, doc(cfg(feature = "serde_with-3")))]
pub mod u32 {
    use crate::{macros::serde_conv_doc, Timestamp};
    use serde::{Deserialize, Deserializer, Serialize, Serializer};
    use serde_with::{DeserializeAs, SerializeAs};

    serde_conv_doc!(
        /// Converts a [`Timestamp`] to and from a `u32`.
        ///
        /// The `u32` should represent seconds since the Unix epoch.
        ///
        /// Serialization errors if the Timestamp has a non-zero increment.
        /// ```rust
        /// # #[cfg(feature = "serde_with-3")]
        /// # {
        /// use bson::{serde_helpers::datetime, DateTime};
        /// use serde::{Serialize, Deserialize};
        /// use serde_with::serde_as;
        /// #[serde_as]
        /// #[derive(Serialize, Deserialize)]
        /// struct Item {
        ///     #[serde_as(as = "u32::FromTimestamp")]
        ///     pub timestamp: Timestamp,
        /// }
        /// # }
        /// ```
        pub FromTimestamp,
        Timestamp,
        |timestamp: &Timestamp| -> Result<u32, String> {
            if timestamp.increment != 0 {
                return Err(format!("Cannot convert Timestamp with a non-zero increment to u32: {:?}", timestamp));
            }
            Ok(timestamp.time)
        },
        |value: u32| -> Result<Timestamp, String> {
            Ok(Timestamp { time: value, increment: 0 })
        }
    );

    serde_conv_doc!(
        /// Converts a `u32` to and from a [`Timestamp`].
        ///
        /// The `u32` should represent seconds since the Unix epoch.
        ///
        /// Deserialization errors if the Timestamp has a non-zero increment.
        /// ```rust
        /// # #[cfg(feature = "serde_with-3")]
        /// # {
        /// use bson::serde_helpers::u32;
        /// use serde::{Serialize, Deserialize};
        /// use serde_with::serde_as;
        /// #[serde_as]
        /// #[derive(Serialize, Deserialize)]
        /// struct Event {
        ///     #[serde_as(as = "u32::AsTimestamp")]
        ///     pub time: u32,
        /// }
        /// # }
        /// ```
        pub AsTimestamp,
        u32,
        |value: &u32| -> Result<Timestamp, String> {
            Ok(Timestamp { time: *value, increment: 0 })
        },
        |timestamp: Timestamp| -> Result<u32, String> {
            if timestamp.increment != 0 {
                return Err(format!("Cannot convert Timestamp with a non-zero increment to u32: {:?}", timestamp));
            }
            Ok(timestamp.time)
        }
    );

    serde_conv_doc!(
        /// Converts a `u32` to and from an `f64`.
        ///
<<<<<<< HEAD
        /// Errors if an exact conversion is not possible.
=======
        /// Deserialization errors if an exact conversion is not possible.
>>>>>>> e9334c56
        /// ```rust
        /// # #[cfg(feature = "serde_with-3")]
        /// # {
        /// use bson::serde_helpers::u32;
        /// use serde::{Serialize, Deserialize};
        /// use serde_with::serde_as;
        /// #[serde_as]
        /// #[derive(Serialize, Deserialize)]
        /// struct FileInfo {
        ///     #[serde_as(as = "u32::AsF64")]
        ///     pub size_bytes: u32,
        /// }
        /// # }
        /// ```
        pub AsF64,
        u32,
        |value: &u32| -> Result<f64, String> {
            Ok(*value as f64)
        },
        |value: f64| -> Result<u32, String> {
            if (value - value as u32 as f64).abs() <= f64::EPSILON {
                Ok(value as u32)
            } else {
                Err(format!("Cannot convert f64 {} to u32", value))
            }
        }
    );

    serde_conv_doc!(
        /// Converts a `u32` to and from an `i32`.
        ///
        /// Errors if an exact conversion is not possible.
        /// ```rust
        /// # #[cfg(feature = "serde_with-3")]
        /// # {
        /// use bson::{serde_helpers::u32};
        /// use serde::{Serialize, Deserialize};
        /// use serde_with::serde_as;
        /// #[serde_as]
        /// #[derive(Serialize, Deserialize)]
        /// struct Item {
        ///     #[serde_as(as = "u32::AsI32")]
        ///     pub value: u32,
        /// }
        /// # }
        /// ```
        pub AsI32,
        u32,
        |value: &u32| -> Result<i32, String> {
            i32::try_from(*value).map_err(|e| format!("Cannot convert u32 {} to i32: {}", value, e))
        },
        |value: i32| -> Result<u32, String> {
            u32::try_from(value).map_err(|e| format!("Cannot convert i32 {} to u32: {}", value, e))
        }
    );

    serde_conv_doc!(
        /// Converts a `u32` to and from an `i64`.
        ///
        /// Errors if an exact conversion is not possible.
        /// ```rust
        /// # #[cfg(feature = "serde_with-3")]
        /// # {
        /// use bson::{serde_helpers::u32};
        /// use serde::{Serialize, Deserialize};
        /// use serde_with::serde_as;
        /// #[serde_as]
        /// #[derive(Serialize, Deserialize)]
        /// struct Item {
        ///     #[serde_as(as = "u32::AsI64")]
        ///     pub value: u32,
        /// }
        /// # }
        /// ```
        pub AsI64,
        u32,
        |value: &u32| -> Result<i64, String> {
            Ok(*value as i64)
        },
        |value: i64| -> Result<u32, String> {
            u32::try_from(value).map_err(|e| format!("Cannot convert i64 {} to u32: {}", value, e))
        }
    );
}

/// Type converters for serializing and deserializing `u64` using [`serde_with::serde_as`].
/// ## Available converters
/// - [`u64::AsF64`] — converts a `u64` to and from an `f64`.
/// - [`u64::AsI32`] — converts a `u64` to and from an `i32`.
/// - [`u64::AsI64`] — converts a `u64` to and from an `i64`.
#[cfg(feature = "serde_with-3")]
#[cfg_attr(docsrs, doc(cfg(feature = "serde_with-3")))]
pub mod u64 {
    use crate::macros::serde_conv_doc;
    use serde::{Deserialize, Deserializer, Serialize, Serializer};
    use serde_with::{DeserializeAs, SerializeAs};

    serde_conv_doc!(
        /// Converts a `u64` to and from an `f64`.
        ///
        /// Errors if an exact conversion is not possible.
        ///
        /// ```rust
        /// # #[cfg(feature = "serde_with-3")]
        /// # {
        /// use bson::serde_helpers::u64;
        /// use serde::{Serialize, Deserialize};
        /// use serde_with::serde_as;
        /// #[serde_as]
        /// #[derive(Serialize, Deserialize)]
        /// struct FileInfo {
        ///     #[serde_as(as = "u64::AsF64")]
        ///     pub size_bytes: u64,
        /// }
        /// # }
        /// ```
        pub AsF64,
        u64,
        |value: &u64| -> Result<f64, String> {
            if value < &u64::MAX && *value == *value as f64 as u64 {
                Ok(*value as f64)
            } else {
                Err(format!("Cannot convert u64 {} to f64", value))
            }
        },
        |value: f64| -> Result<u64, String> {
            if (value - value as u64 as f64).abs() <= f64::EPSILON {
               Ok(value as u64)
            } else {
                Err(format!("Cannot convert f64 {} to u64", value))
            }
        }
    );

    serde_conv_doc!(
        /// Converts a `u64` to and from an `i32`.
        ///
        /// Errors if an exact conversion is not possible.
        /// ```rust
        /// # #[cfg(feature = "serde_with-3")]
        /// # {
        /// use bson::{serde_helpers::u64};
        /// use serde::{Serialize, Deserialize};
        /// use serde_with::serde_as;
        /// #[serde_as]
        /// #[derive(Serialize, Deserialize)]
        /// struct Item {
        ///     #[serde_as(as = "u64::AsI32")]
        ///     pub value: u64,
        /// }
        /// # }
        /// ```
        pub AsI32,
        u64,
        |value: &u64| -> Result<i32, String> {
            i32::try_from(*value).map_err(|e| format!("Cannot convert u64 {} to i32: {}", value, e))
        },
        |value: i32| -> Result<u64, String> {
            u64::try_from(value).map_err(|e| format!("Cannot convert i32 {} to u64: {}", value, e))
        }
    );

    serde_conv_doc!(
        /// Converts a `u64` to and from an `i64`.
        ///
        /// Errors if an exact conversion is not possible.
        /// ```rust
        /// # #[cfg(feature = "serde_with-3")]
        /// # {
        /// use bson::{serde_helpers::u64};
        /// use serde::{Serialize, Deserialize};
        /// use serde_with::serde_as;
        /// #[serde_as]
        /// #[derive(Serialize, Deserialize)]
        /// struct Item {
        ///     #[serde_as(as = "u64::AsI64")]
        ///     pub value: u64,
        /// }
        /// # }
        /// ```
        pub AsI64,
        u64,
        |value: &u64| -> Result<i64, String> {
            i64::try_from(*value).map_err(|e| format!("Cannot convert u64 {} to i64: {}", value, e))
        },
        |value: i64| -> Result<u64, String> {
            u64::try_from(value).map_err(|e| format!("Cannot convert i64 {} to u64: {}", value, e))
        }
    );
}

<<<<<<< HEAD
/// Type converters for serializing and deserializing [`Uuid`] using [`serde_with::serde_as`].
///
/// ## Available converters
/// - [`uuid_1::AsBinary`] — serializes a [`Uuid`] as a [`Binary`].
/// - [`uuid_1::AsCSharpLegacyBinary`] — serializes a [`Uuid`] as a [`Binary`] in the legacy C#
///   driver UUID format.
/// - [`uuid_1::AsJavaLegacyBinary`] — serializes a [`Uuid`] as a [`Binary`] in the legacy Java
///   driver UUID format.
/// - [`uuid_1::AsPythonLegacyBinary`] — serializes a [`Uuid`] as a [`Binary`] in the legacy Python
///   driver UUID format.
#[cfg(all(feature = "serde_with-3", feature = "uuid-1"))]
#[cfg_attr(docsrs, doc(cfg(all(feature = "serde_with-3", feature = "uuid-1"))))]
pub mod uuid_1 {
    use crate::{macros::serde_conv_doc, Binary};
    use serde::{Deserialize, Deserializer, Serialize, Serializer};
    use serde_with::{DeserializeAs, SerializeAs};
    use uuid::Uuid;

    serde_conv_doc!(
        /// Serializes a [`Uuid`] as a [`Binary`] and deserializes a [`Uuid`] from a [`Binary`].
        /// ```rust
        /// # #[cfg(all(feature = "uuid-1", feature = "serde_with-3"))]
        /// # {
        /// use bson::serde_helpers::uuid_1;
        /// use serde::{Serialize, Deserialize};
        /// use serde_with::serde_as;
        /// use uuid::Uuid;
        /// #[serde_as]
        /// #[derive(Serialize, Deserialize)]
        /// struct Item {
        ///     #[serde_as(as = "uuid_1::AsBinary")]
        ///     pub id: Uuid,
        /// }
        /// # }
        /// ```
        pub AsBinary,
        Uuid,
        |uuid: &Uuid| -> Result<crate::uuid::Uuid, String> {
            Ok(crate::uuid::Uuid::from(*uuid))
        },
        |bson_uuid: crate::uuid::Uuid| -> Result<Uuid, String> {
            Ok(bson_uuid.into())
        }
    );

    serde_conv_doc!(
        /// Serializes a [`Uuid`] to a [`Binary`] in the legacy C# driver UUID format and
        /// deserializes [`Uuid`] from a [`Binary`] in the legacy C# driver format.
        /// ```rust
        /// # #[cfg(all(feature = "uuid-1", feature = "serde_with-3"))]
        /// # {
        /// use bson::serde_helpers::uuid_1;
        /// use serde::{Serialize, Deserialize};
        /// use serde_with::serde_as;
        /// use uuid::Uuid;
        /// #[serde_as]
        /// #[derive(Serialize, Deserialize)]
        /// struct Item {
        ///     #[serde_as(as = "uuid_1::AsCSharpLegacyBinary")]
        ///     pub id: Uuid,
        /// }
        /// # }
        /// ```
        pub AsCSharpLegacyBinary,
        Uuid,
        |uuid: &Uuid| -> Result<crate::Binary, String> {
            let inner = crate::uuid::Uuid::from(*uuid);
            Ok(crate::Binary::from_uuid_with_representation(
                inner,
                crate::uuid::UuidRepresentation::CSharpLegacy,
            ))
        },
        |binary: crate::Binary| -> Result<Uuid, String> {
            let inner = binary
                .to_uuid_with_representation(crate::uuid::UuidRepresentation::CSharpLegacy)
                .map_err(|e| e.to_string())?;
            Ok(inner.into())
        }
    );

    serde_conv_doc!(
        /// Serializes a [`Uuid`] to a [`Binary`] in the legacy Java driver UUID format and
        /// deserializes [`Uuid`] from a [`Binary`] in the legacy Java driver format.
        /// ```rust
        /// # #[cfg(all(feature = "uuid-1", feature = "serde_with-3"))]
        /// # {
        /// use bson::serde_helpers::uuid_1;
        /// use serde::{Serialize, Deserialize};
        /// use serde_with::serde_as;
        /// use uuid::Uuid;
        /// #[serde_as]
        /// #[derive(Serialize, Deserialize)]
        /// struct Item {
        ///     #[serde_as(as = "uuid_1::AsJavaLegacyBinary")]
        ///     pub id: Uuid,
        /// }
        /// # }
        /// ```
        pub AsJavaLegacyBinary,
        Uuid,
        |uuid: &Uuid| -> Result<crate::Binary, String> {
            let inner = crate::uuid::Uuid::from(*uuid);
            Ok(crate::Binary::from_uuid_with_representation(
                inner,
                crate::uuid::UuidRepresentation::JavaLegacy,
            ))
        },
        |binary: crate::Binary| -> Result<Uuid, String> {
            let inner = binary
                .to_uuid_with_representation(crate::uuid::UuidRepresentation::JavaLegacy)
                .map_err(|e| e.to_string())?;
            Ok(inner.into())
        }
    );

    serde_conv_doc!(
        /// Serializes a [`Uuid`] to a [`Binary`] in the legacy Python driver UUID format and
        /// deserializes [`Uuid`] from a [`Binary`] in the legacy Python driver format.
        /// ```rust
        /// # #[cfg(all(feature = "uuid-1", feature = "serde_with-3"))]
        /// # {
        /// use bson::serde_helpers::uuid_1;
        /// use serde::{Serialize, Deserialize};
        /// use serde_with::serde_as;
        /// use uuid::Uuid;
        /// #[serde_as]
        /// #[derive(Serialize, Deserialize)]
        /// struct Item {
        ///     #[serde_as(as = "uuid_1::AsPythonLegacyBinary")]
        ///     pub id: Uuid,
        /// }
        /// # }
        /// ```
        pub AsPythonLegacyBinary,
        Uuid,
        |uuid: &Uuid| -> Result<crate::Binary, String> {
            let inner = crate::uuid::Uuid::from(*uuid);
            Ok(crate::Binary::from_uuid_with_representation(
                inner,
                crate::uuid::UuidRepresentation::PythonLegacy,
            ))
        },
        |binary: crate::Binary| -> Result<Uuid, String> {
            let inner = binary
                .to_uuid_with_representation(crate::uuid::UuidRepresentation::PythonLegacy)
                .map_err(|e| e.to_string())?;
            Ok(inner.into())
        }
    );
}

=======
>>>>>>> e9334c56
#[allow(unused_macros)]
macro_rules! as_binary_mod {
    ($feat:meta, $uu:path) => {
        use serde::{Deserialize, Deserializer, Serialize, Serializer};
        use std::result::Result;
        use $uu;

        /// Serializes a Uuid as a Binary.
        #[cfg_attr(docsrs, doc($feat))]
        pub fn serialize<S: Serializer>(val: &Uuid, serializer: S) -> Result<S::Ok, S::Error> {
            crate::uuid::Uuid::from(*val).serialize(serializer)
        }

        /// Deserializes a Uuid from a Binary.
        #[cfg_attr(docsrs, doc($feat))]
        pub fn deserialize<'de, D>(deserializer: D) -> Result<Uuid, D::Error>
        where
            D: Deserializer<'de>,
        {
            let bson_uuid = crate::uuid::Uuid::deserialize(deserializer)?;
            Ok(bson_uuid.into())
        }
    };
}

/// Contains functions to serialize a [`uuid::Uuid`] as a [`crate::Binary`] and deserialize a
/// [`uuid::Uuid`] from a [`crate::Binary`].
///
/// ```rust
/// # #[cfg(feature = "uuid-1")]
/// # {
/// use serde::{Serialize, Deserialize};
/// use uuid::Uuid;
/// use bson::serde_helpers::uuid_1_as_binary;
///
/// #[derive(Serialize, Deserialize)]
/// struct Item {
///     #[serde(with = "uuid_1_as_binary")]
///     pub id: Uuid,
/// }
/// # }
/// ```
#[cfg(feature = "uuid-1")]
#[cfg_attr(docsrs, doc(cfg(feature = "uuid-1")))]
pub mod uuid_1_as_binary {
    as_binary_mod!(cfg(feature = "uuid-1"), uuid::Uuid);
}

#[allow(unused_macros)]
macro_rules! as_legacy_binary_mod {
    ($feat:meta, $uu:path, $rep:path) => {
        use crate::{uuid::UuidRepresentation, Binary};
        use serde::{de, Deserialize, Deserializer, Serialize, Serializer};
        use std::result::Result;
        use $uu;

        /// Serializes a Uuid as a Binary in the legacy UUID format.
        #[cfg_attr(docsrs, doc($feat))]
        pub fn serialize<S: Serializer>(val: &Uuid, serializer: S) -> Result<S::Ok, S::Error> {
            let binary = Binary::from_uuid_with_representation(crate::uuid::Uuid::from(*val), $rep);
            binary.serialize(serializer)
        }

        /// Deserializes a Uuid from a Binary in the legacy UUID format.
        #[cfg_attr(docsrs, doc($feat))]
        pub fn deserialize<'de, D>(deserializer: D) -> Result<Uuid, D::Error>
        where
            D: Deserializer<'de>,
        {
            let binary = Binary::deserialize(deserializer)?;
            let uuid = binary
                .to_uuid_with_representation($rep)
                .map_err(de::Error::custom)?;
            Ok(uuid.into())
        }
    };
}

/// Contains functions to serialize a [`uuid::Uuid`] to a [`crate::Binary`] in the legacy
/// Java driver UUID format and deserialize [`uuid::Uuid`] from a [`crate::Binary`] in the legacy
/// Java driver format.
///
/// ```rust
/// #[cfg(feature = "uuid-1")]
/// # {
/// use serde::{Serialize, Deserialize};
/// use uuid::Uuid;
/// use bson::serde_helpers::uuid_1_as_java_legacy_binary;
///
/// #[derive(Serialize, Deserialize)]
/// struct Item {
///     #[serde(with = "uuid_1_as_java_legacy_binary")]
///     pub id: Uuid,
/// }
/// # }
/// ```
#[cfg(feature = "uuid-1")]
#[cfg_attr(docsrs, doc(cfg(feature = "uuid-1")))]
pub mod uuid_1_as_java_legacy_binary {
    as_legacy_binary_mod!(
        cfg(feature = "uuid-1"),
        uuid::Uuid,
        UuidRepresentation::JavaLegacy
    );
}

/// Contains functions to serialize a [`uuid::Uuid`] to a [`crate::Binary`] in the legacy Python
/// driver UUID format and deserialize [`uuid::Uuid`] from a [`crate::Binary`] in the legacy Python
/// driver format.
///
/// ```rust
/// # #[cfg(feature = "uuid-1")]
/// # {
/// use serde::{Serialize, Deserialize};
/// use uuid::Uuid;
/// use bson::serde_helpers::uuid_1_as_python_legacy_binary;
///
/// #[derive(Serialize, Deserialize)]
/// struct Item {
///     #[serde(with = "uuid_1_as_python_legacy_binary")]
///     pub id: Uuid,
/// }
/// # }
/// ```
#[cfg(feature = "uuid-1")]
#[cfg_attr(docsrs, doc(cfg(feature = "uuid-1")))]
pub mod uuid_1_as_python_legacy_binary {
    as_legacy_binary_mod!(
        cfg(feature = "uuid-1"),
        uuid::Uuid,
        UuidRepresentation::PythonLegacy
    );
}

/// Contains functions to serialize a [`uuid::Uuid`] to a [`crate::Binary`] in the legacy C# driver
/// UUID format and deserialize [`uuid::Uuid`] from a [`crate::Binary`] in the legacy C# driver
/// format.
///
/// ```rust
/// # #[cfg(feature = "uuid-1")]
/// # {
/// use serde::{Serialize, Deserialize};
/// use uuid::Uuid;
/// use bson::serde_helpers::uuid_1_as_c_sharp_legacy_binary;
///
/// #[derive(Serialize, Deserialize)]
/// struct Item {
///     #[serde(with = "uuid_1_as_c_sharp_legacy_binary")]
///     pub id: Uuid,
/// }
/// # }
/// ```
#[cfg(feature = "uuid-1")]
#[cfg_attr(docsrs, doc(cfg(feature = "uuid-1")))]
pub mod uuid_1_as_c_sharp_legacy_binary {
    as_legacy_binary_mod!(
        cfg(feature = "uuid-1"),
        uuid::Uuid,
        UuidRepresentation::CSharpLegacy
    );
}

/// Wrapping a type in `HumanReadable` signals to the BSON serde integration that it and all
/// recursively contained types should be serialized to and deserialized from their human-readable
/// formats.
#[derive(Copy, Clone, PartialEq, Eq, PartialOrd, Ord, Debug, Hash, Default)]
#[repr(transparent)]
pub struct HumanReadable<T>(pub T);

pub(crate) const HUMAN_READABLE_NEWTYPE: &str = "$__bson_private_human_readable";

impl<T: Serialize> Serialize for HumanReadable<T> {
    fn serialize<S>(&self, serializer: S) -> std::result::Result<S::Ok, S::Error>
    where
        S: serde::Serializer,
    {
        serializer.serialize_newtype_struct(HUMAN_READABLE_NEWTYPE, &self.0)
    }
}

impl<'de, T: Deserialize<'de>> Deserialize<'de> for HumanReadable<T> {
    fn deserialize<D>(deserializer: D) -> std::result::Result<Self, D::Error>
    where
        D: serde::Deserializer<'de>,
    {
        struct V<T>(PhantomData<fn() -> T>);
        impl<'de, T: Deserialize<'de>> Visitor<'de> for V<T> {
            type Value = HumanReadable<T>;
            fn expecting(&self, formatter: &mut std::fmt::Formatter) -> std::fmt::Result {
                formatter.write_str("HumanReadable wrapper")
            }
            fn visit_newtype_struct<D>(self, deserializer: D) -> Result<Self::Value, D::Error>
            where
                D: serde::Deserializer<'de>,
            {
                T::deserialize(deserializer).map(HumanReadable)
            }
        }
        deserializer.deserialize_newtype_struct(HUMAN_READABLE_NEWTYPE, V(PhantomData))
    }
}

impl<T: std::fmt::Display> std::fmt::Display for HumanReadable<T> {
    fn fmt(&self, f: &mut std::fmt::Formatter<'_>) -> std::fmt::Result {
        self.0.fmt(f)
    }
}

impl<T> From<T> for HumanReadable<T> {
    fn from(value: T) -> Self {
        Self(value)
    }
}

impl<T> Deref for HumanReadable<T> {
    type Target = T;

    fn deref(&self) -> &Self::Target {
        &self.0
    }
}

impl<T> DerefMut for HumanReadable<T> {
    fn deref_mut(&mut self) -> &mut Self::Target {
        &mut self.0
    }
}

impl<T, R> AsRef<R> for HumanReadable<T>
where
    R: ?Sized,
    <HumanReadable<T> as Deref>::Target: AsRef<R>,
{
    fn as_ref(&self) -> &R {
        self.deref().as_ref()
    }
}

impl<T, R: ?Sized> AsMut<R> for HumanReadable<T>
where
    <HumanReadable<T> as Deref>::Target: AsMut<R>,
{
    fn as_mut(&mut self) -> &mut R {
        self.deref_mut().as_mut()
    }
}

// One could imagine passthrough Borrow impls; however, it turns out that can't be made to work
// because of the existing base library impl of Borrow<T> for T will conflict despite that not
// actually being possible to construct (https://github.com/rust-lang/rust/issues/50237).  So,
// sadly, Borrow impls for HumanReadable are deliberately omitted :(

/// Wrapper type for deserializing BSON bytes with invalid UTF-8 sequences.
///
/// Any invalid UTF-8 strings contained in the wrapped type will be replaced with the Unicode
/// replacement character. This wrapper type only has an effect when deserializing from BSON bytes.
///
/// This wrapper type has no impact on serialization. Serializing a `Utf8LossyDeserialization<T>`
/// will call the `serialize` method for the wrapped `T`.
#[derive(Copy, Clone, PartialEq, Eq, PartialOrd, Ord, Debug, Hash, Default)]
#[repr(transparent)]
pub struct Utf8LossyDeserialization<T>(pub T);

pub(crate) const UTF8_LOSSY_NEWTYPE: &str = "$__bson_private_utf8_lossy";

impl<T: Serialize> Serialize for Utf8LossyDeserialization<T> {
    fn serialize<S>(&self, serializer: S) -> Result<S::Ok, S::Error>
    where
        S: Serializer,
    {
        self.0.serialize(serializer)
    }
}

impl<'de, T: Deserialize<'de>> Deserialize<'de> for Utf8LossyDeserialization<T> {
    fn deserialize<D>(deserializer: D) -> Result<Self, D::Error>
    where
        D: serde::Deserializer<'de>,
    {
        struct V<T>(PhantomData<fn() -> T>);
        impl<'de, T: Deserialize<'de>> Visitor<'de> for V<T> {
            type Value = Utf8LossyDeserialization<T>;
            fn expecting(&self, formatter: &mut std::fmt::Formatter) -> std::fmt::Result {
                formatter.write_str("Utf8Lossy wrapper")
            }
            fn visit_newtype_struct<D>(self, deserializer: D) -> Result<Self::Value, D::Error>
            where
                D: serde::Deserializer<'de>,
            {
                T::deserialize(deserializer).map(Utf8LossyDeserialization)
            }
        }
        deserializer.deserialize_newtype_struct(UTF8_LOSSY_NEWTYPE, V(PhantomData))
    }
}

impl<T: std::fmt::Display> std::fmt::Display for Utf8LossyDeserialization<T> {
    fn fmt(&self, f: &mut std::fmt::Formatter<'_>) -> std::fmt::Result {
        self.0.fmt(f)
    }
}

impl<T> From<T> for Utf8LossyDeserialization<T> {
    fn from(value: T) -> Self {
        Self(value)
    }
}

impl<T> Deref for Utf8LossyDeserialization<T> {
    type Target = T;

    fn deref(&self) -> &Self::Target {
        &self.0
    }
}

impl<T> DerefMut for Utf8LossyDeserialization<T> {
    fn deref_mut(&mut self) -> &mut Self::Target {
        &mut self.0
    }
}

impl<T, R> AsRef<R> for Utf8LossyDeserialization<T>
where
    R: ?Sized,
    <Utf8LossyDeserialization<T> as Deref>::Target: AsRef<R>,
{
    fn as_ref(&self) -> &R {
        self.deref().as_ref()
    }
}

impl<T, R: ?Sized> AsMut<R> for Utf8LossyDeserialization<T>
where
    <Utf8LossyDeserialization<T> as Deref>::Target: AsMut<R>,
{
    fn as_mut(&mut self) -> &mut R {
        self.deref_mut().as_mut()
    }
}<|MERGE_RESOLUTION|>--- conflicted
+++ resolved
@@ -1,54 +1,16 @@
 //! Collection of helper functions for serializing to and deserializing from BSON using Serde
-<<<<<<< HEAD
-
-use crate::{oid::ObjectId, Binary, DateTime, Timestamp};
-=======
->>>>>>> e9334c56
 use serde::{de::Visitor, Deserialize, Serialize, Serializer};
 use std::{
     marker::PhantomData,
     ops::{Deref, DerefMut},
     result::Result,
 };
-use uuid::Uuid;
-
-<<<<<<< HEAD
+
 /// Type converters for serializing and deserializing [`ObjectId`] using [`serde_with::serde_as`].
 ///
 /// ## Available converters
 /// - [`object_id::AsHexString`] — serializes an [`ObjectId`] as a hex string.
 /// - [`object_id::FromHexString`] — serializes a hex string as an [`ObjectId`].
-=======
-#[cfg(feature = "uuid-1")]
-#[doc(inline)]
-pub use uuid_1_as_binary::{
-    deserialize as deserialize_uuid_1_from_binary,
-    serialize as serialize_uuid_1_as_binary,
-};
-#[cfg(feature = "uuid-1")]
-#[doc(inline)]
-pub use uuid_1_as_c_sharp_legacy_binary::{
-    deserialize as deserialize_uuid_1_from_c_sharp_legacy_binary,
-    serialize as serialize_uuid_1_as_c_sharp_legacy_binary,
-};
-#[cfg(feature = "uuid-1")]
-#[doc(inline)]
-pub use uuid_1_as_java_legacy_binary::{
-    deserialize as deserialize_uuid_1_from_java_legacy_binary,
-    serialize as serialize_uuid_1_as_java_legacy_binary,
-};
-#[cfg(feature = "uuid-1")]
-#[doc(inline)]
-pub use uuid_1_as_python_legacy_binary::{
-    deserialize as deserialize_uuid_1_from_python_legacy_binary,
-    serialize as serialize_uuid_1_as_python_legacy_binary,
-};
-
-/// Type converters for serializing and deserializing [`crate::ObjectId`] using
-/// [`serde_with::serde_as`]. ## Available converters
-/// - [`object_id::AsHexString`] — converts an [`crate::ObjectId`] to and from a hex string.
-/// - [`object_id::FromHexString`] — converts a hex string to and from an [`crate::ObjectId`].
->>>>>>> e9334c56
 #[cfg(feature = "serde_with-3")]
 #[cfg_attr(docsrs, doc(cfg(feature = "serde_with-3")))]
 pub mod object_id {
@@ -57,11 +19,7 @@
     use serde_with::{DeserializeAs, SerializeAs};
 
     serde_conv_doc!(
-<<<<<<< HEAD
-        /// Serializes an [`ObjectId`] as a hex string and deserializes an [`ObjectId`] from a hex string.
-=======
         /// Converts an [`ObjectId`] to and from a hex string.
->>>>>>> e9334c56
         /// ```rust
         /// # #[cfg(feature = "serde_with-3")]
         /// # {
@@ -87,11 +45,7 @@
     );
 
     serde_conv_doc!(
-<<<<<<< HEAD
-        /// Serializes a hex string as an [`ObjectId`] and deserializes a hex string from an [`ObjectId`].
-=======
         /// Converts a hex string to and from an [`ObjectId`].
->>>>>>> e9334c56
         /// ```rust
         /// # #[cfg(feature = "serde_with-3")]
         /// # {
@@ -361,11 +315,7 @@
     serde_conv_doc!(
         /// Converts a `u32` to and from an `f64`.
         ///
-<<<<<<< HEAD
         /// Errors if an exact conversion is not possible.
-=======
-        /// Deserialization errors if an exact conversion is not possible.
->>>>>>> e9334c56
         /// ```rust
         /// # #[cfg(feature = "serde_with-3")]
         /// # {
@@ -557,7 +507,6 @@
     );
 }
 
-<<<<<<< HEAD
 /// Type converters for serializing and deserializing [`Uuid`] using [`serde_with::serde_as`].
 ///
 /// ## Available converters
@@ -709,8 +658,6 @@
     );
 }
 
-=======
->>>>>>> e9334c56
 #[allow(unused_macros)]
 macro_rules! as_binary_mod {
     ($feat:meta, $uu:path) => {
@@ -734,29 +681,6 @@
             Ok(bson_uuid.into())
         }
     };
-}
-
-/// Contains functions to serialize a [`uuid::Uuid`] as a [`crate::Binary`] and deserialize a
-/// [`uuid::Uuid`] from a [`crate::Binary`].
-///
-/// ```rust
-/// # #[cfg(feature = "uuid-1")]
-/// # {
-/// use serde::{Serialize, Deserialize};
-/// use uuid::Uuid;
-/// use bson::serde_helpers::uuid_1_as_binary;
-///
-/// #[derive(Serialize, Deserialize)]
-/// struct Item {
-///     #[serde(with = "uuid_1_as_binary")]
-///     pub id: Uuid,
-/// }
-/// # }
-/// ```
-#[cfg(feature = "uuid-1")]
-#[cfg_attr(docsrs, doc(cfg(feature = "uuid-1")))]
-pub mod uuid_1_as_binary {
-    as_binary_mod!(cfg(feature = "uuid-1"), uuid::Uuid);
 }
 
 #[allow(unused_macros)]
@@ -787,90 +711,6 @@
             Ok(uuid.into())
         }
     };
-}
-
-/// Contains functions to serialize a [`uuid::Uuid`] to a [`crate::Binary`] in the legacy
-/// Java driver UUID format and deserialize [`uuid::Uuid`] from a [`crate::Binary`] in the legacy
-/// Java driver format.
-///
-/// ```rust
-/// #[cfg(feature = "uuid-1")]
-/// # {
-/// use serde::{Serialize, Deserialize};
-/// use uuid::Uuid;
-/// use bson::serde_helpers::uuid_1_as_java_legacy_binary;
-///
-/// #[derive(Serialize, Deserialize)]
-/// struct Item {
-///     #[serde(with = "uuid_1_as_java_legacy_binary")]
-///     pub id: Uuid,
-/// }
-/// # }
-/// ```
-#[cfg(feature = "uuid-1")]
-#[cfg_attr(docsrs, doc(cfg(feature = "uuid-1")))]
-pub mod uuid_1_as_java_legacy_binary {
-    as_legacy_binary_mod!(
-        cfg(feature = "uuid-1"),
-        uuid::Uuid,
-        UuidRepresentation::JavaLegacy
-    );
-}
-
-/// Contains functions to serialize a [`uuid::Uuid`] to a [`crate::Binary`] in the legacy Python
-/// driver UUID format and deserialize [`uuid::Uuid`] from a [`crate::Binary`] in the legacy Python
-/// driver format.
-///
-/// ```rust
-/// # #[cfg(feature = "uuid-1")]
-/// # {
-/// use serde::{Serialize, Deserialize};
-/// use uuid::Uuid;
-/// use bson::serde_helpers::uuid_1_as_python_legacy_binary;
-///
-/// #[derive(Serialize, Deserialize)]
-/// struct Item {
-///     #[serde(with = "uuid_1_as_python_legacy_binary")]
-///     pub id: Uuid,
-/// }
-/// # }
-/// ```
-#[cfg(feature = "uuid-1")]
-#[cfg_attr(docsrs, doc(cfg(feature = "uuid-1")))]
-pub mod uuid_1_as_python_legacy_binary {
-    as_legacy_binary_mod!(
-        cfg(feature = "uuid-1"),
-        uuid::Uuid,
-        UuidRepresentation::PythonLegacy
-    );
-}
-
-/// Contains functions to serialize a [`uuid::Uuid`] to a [`crate::Binary`] in the legacy C# driver
-/// UUID format and deserialize [`uuid::Uuid`] from a [`crate::Binary`] in the legacy C# driver
-/// format.
-///
-/// ```rust
-/// # #[cfg(feature = "uuid-1")]
-/// # {
-/// use serde::{Serialize, Deserialize};
-/// use uuid::Uuid;
-/// use bson::serde_helpers::uuid_1_as_c_sharp_legacy_binary;
-///
-/// #[derive(Serialize, Deserialize)]
-/// struct Item {
-///     #[serde(with = "uuid_1_as_c_sharp_legacy_binary")]
-///     pub id: Uuid,
-/// }
-/// # }
-/// ```
-#[cfg(feature = "uuid-1")]
-#[cfg_attr(docsrs, doc(cfg(feature = "uuid-1")))]
-pub mod uuid_1_as_c_sharp_legacy_binary {
-    as_legacy_binary_mod!(
-        cfg(feature = "uuid-1"),
-        uuid::Uuid,
-        UuidRepresentation::CSharpLegacy
-    );
 }
 
 /// Wrapping a type in `HumanReadable` signals to the BSON serde integration that it and all
