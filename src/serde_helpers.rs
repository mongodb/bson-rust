--- conflicted
+++ resolved
@@ -1,87 +1,11 @@
 //! Collection of helper functions for serializing to and deserializing from BSON using Serde
-<<<<<<< HEAD
-use serde::{de::Visitor, Deserialize, Serialize, Serializer};
-=======
 use serde::{de::Visitor, ser, Deserialize, Serialize, Serializer};
->>>>>>> f527aff5
 use std::{
     marker::PhantomData,
     ops::{Deref, DerefMut},
     result::Result,
 };
 
-<<<<<<< HEAD
-=======
-#[doc(inline)]
-pub use timestamp_as_u32::{
-    deserialize as deserialize_timestamp_from_u32,
-    serialize as serialize_timestamp_as_u32,
-};
-#[doc(inline)]
-pub use u32_as_f64::{deserialize as deserialize_u32_from_f64, serialize as serialize_u32_as_f64};
-#[doc(inline)]
-pub use u32_as_timestamp::{
-    deserialize as deserialize_u32_from_timestamp,
-    serialize as serialize_u32_as_timestamp,
-};
-#[doc(inline)]
-pub use u64_as_f64::{deserialize as deserialize_u64_from_f64, serialize as serialize_u64_as_f64};
-
-#[cfg(feature = "uuid-1")]
-#[doc(inline)]
-pub use uuid_1_as_binary::{
-    deserialize as deserialize_uuid_1_from_binary,
-    serialize as serialize_uuid_1_as_binary,
-};
-#[cfg(feature = "uuid-1")]
-#[doc(inline)]
-pub use uuid_1_as_c_sharp_legacy_binary::{
-    deserialize as deserialize_uuid_1_from_c_sharp_legacy_binary,
-    serialize as serialize_uuid_1_as_c_sharp_legacy_binary,
-};
-#[cfg(feature = "uuid-1")]
-#[doc(inline)]
-pub use uuid_1_as_java_legacy_binary::{
-    deserialize as deserialize_uuid_1_from_java_legacy_binary,
-    serialize as serialize_uuid_1_as_java_legacy_binary,
-};
-#[cfg(feature = "uuid-1")]
-#[doc(inline)]
-pub use uuid_1_as_python_legacy_binary::{
-    deserialize as deserialize_uuid_1_from_python_legacy_binary,
-    serialize as serialize_uuid_1_as_python_legacy_binary,
-};
-
-/// Attempts to serialize a u32 as an i32. Errors if an exact conversion is not possible.
-pub fn serialize_u32_as_i32<S: Serializer>(val: &u32, serializer: S) -> Result<S::Ok, S::Error> {
-    match i32::try_from(*val) {
-        Ok(val) => serializer.serialize_i32(val),
-        Err(_) => Err(ser::Error::custom(format!("cannot convert {} to i32", val))),
-    }
-}
-
-/// Serializes a u32 as an i64.
-pub fn serialize_u32_as_i64<S: Serializer>(val: &u32, serializer: S) -> Result<S::Ok, S::Error> {
-    serializer.serialize_i64(*val as i64)
-}
-
-/// Attempts to serialize a u64 as an i32. Errors if an exact conversion is not possible.
-pub fn serialize_u64_as_i32<S: Serializer>(val: &u64, serializer: S) -> Result<S::Ok, S::Error> {
-    match i32::try_from(*val) {
-        Ok(val) => serializer.serialize_i32(val),
-        Err(_) => Err(ser::Error::custom(format!("cannot convert {} to i32", val))),
-    }
-}
-
-/// Attempts to serialize a u64 as an i64. Errors if an exact conversion is not possible.
-pub fn serialize_u64_as_i64<S: Serializer>(val: &u64, serializer: S) -> Result<S::Ok, S::Error> {
-    match i64::try_from(*val) {
-        Ok(val) => serializer.serialize_i64(val),
-        Err(_) => Err(ser::Error::custom(format!("cannot convert {} to i64", val))),
-    }
-}
-
->>>>>>> f527aff5
 #[cfg(feature = "serde_with-3")]
 #[cfg_attr(docsrs, doc(cfg(feature = "serde_with-3")))]
 pub mod object_id {
@@ -148,104 +72,12 @@
 /// Type converters for serializing and deserializing [`crate::DateTime`] using
 /// [`serde_with::serde_as`].
 ///
-<<<<<<< HEAD
 /// ## Available converters
 /// - [`datetime::AsRfc3339String`] — serializes a [`crate::DateTime`] as a RFC 3339 string.
 /// - [`datetime::FromRfc3339String`] — serializes a RFC 3339 string as a [`crate::DateTime`].
 /// - [`datetime::FromChronoDateTime`] — serializes a [`chrono::DateTime`] as a [`crate::DateTime`].
 /// - [`datetime::FromI64`] — serializes a `i64` as a [`crate::DateTime`].
 /// - [`datetime::FromTime03OffsetDateTime`] — serializes a [`time::OffsetDateTime`] as a
-=======
-/// ```rust
-/// # use serde::{Serialize, Deserialize};
-/// # use bson::serde_helpers::u32_as_f64;
-/// #[derive(Serialize, Deserialize)]
-/// struct FileInfo {
-///     #[serde(with = "u32_as_f64")]
-///     pub size_bytes: u32,
-/// }
-/// ```
-pub mod u32_as_f64 {
-    use serde::{de, Deserialize, Deserializer, Serializer};
-
-    /// Deserializes a u32 from an f64 (BSON double). Errors if an exact conversion is not possible.
-    pub fn deserialize<'de, D>(deserializer: D) -> Result<u32, D::Error>
-    where
-        D: Deserializer<'de>,
-    {
-        let f = f64::deserialize(deserializer)?;
-        if (f - f as u32 as f64).abs() <= f64::EPSILON {
-            Ok(f as u32)
-        } else {
-            Err(de::Error::custom(format!(
-                "cannot convert f64 (BSON double) {} to u32",
-                f
-            )))
-        }
-    }
-
-    /// Serializes a u32 as an f64 (BSON double).
-    pub fn serialize<S: Serializer>(val: &u32, serializer: S) -> Result<S::Ok, S::Error> {
-        serializer.serialize_f64(*val as f64)
-    }
-}
-
-/// Contains functions to serialize a u64 as an f64 (BSON double) and deserialize a
-/// u64 from an f64 (BSON double).
-///
-/// ```rust
-/// # use serde::{Serialize, Deserialize};
-/// # use bson::serde_helpers::u64_as_f64;
-/// #[derive(Serialize, Deserialize)]
-/// struct FileInfo {
-///     #[serde(with = "u64_as_f64")]
-///     pub size_bytes: u64,
-/// }
-/// ```
-pub mod u64_as_f64 {
-    use serde::{de, ser, Deserialize, Deserializer, Serializer};
-
-    /// Deserializes a u64 from an f64 (BSON double). Errors if an exact conversion is not possible.
-    pub fn deserialize<'de, D>(deserializer: D) -> Result<u64, D::Error>
-    where
-        D: Deserializer<'de>,
-    {
-        let f = f64::deserialize(deserializer)?;
-        if (f - f as u64 as f64).abs() <= f64::EPSILON {
-            Ok(f as u64)
-        } else {
-            Err(de::Error::custom(format!(
-                "cannot convert f64 (BSON double) {} to u64",
-                f
-            )))
-        }
-    }
-
-    /// Serializes a u64 as an f64 (BSON double). Errors if an exact conversion is not possible.
-    pub fn serialize<S: Serializer>(val: &u64, serializer: S) -> Result<S::Ok, S::Error> {
-        if val < &u64::MAX && *val == *val as f64 as u64 {
-            serializer.serialize_f64(*val as f64)
-        } else {
-            Err(ser::Error::custom(format!(
-                "cannot convert u64 {} to f64 (BSON double)",
-                val
-            )))
-        }
-    }
-}
-
-/// Type converters for serializing and deserializing [`crate::DateTime`] using
-/// [`serde_with::serde_as`].
-///
-/// ## Available converters
-/// - [`datetime::AsRfc3339String`] — converts a [`crate::DateTime`] to and from an RFC 3339 string.
-/// - [`datetime::FromRfc3339String`] — converts a RFC 3339 string to and from a
-///   [`crate::DateTime`].
-/// - [`datetime::FromI64`] — converts an `i64` to and from a [`crate::DateTime`].
-/// - [`datetime::FromChrono04DateTime`] — converts a [`chrono::DateTime`] to and from a
-///   [`crate::DateTime`].
-/// - [`datetime::FromTime03OffsetDateTime`] — converts a [`time::OffsetDateTime`] to and from a
->>>>>>> f527aff5
 ///   [`crate::DateTime`].
 #[cfg(feature = "serde_with-3")]
 #[cfg_attr(docsrs, doc(cfg(feature = "serde_with-3")))]
@@ -257,12 +89,8 @@
     use std::result::Result;
 
     serde_conv_doc!(
-<<<<<<< HEAD
         /// Serializes a [`DateTime`] as an RFC 3339 (ISO 8601) formatted string and deserializes
         /// a [`DateTime`] from an RFC 3339 (ISO 8601) formatted string.
-=======
-        /// Converts a [`DateTime`] to and from an RFC 3339 (ISO 8601) formatted string.
->>>>>>> f527aff5
         /// ```rust
         /// # #[cfg(feature = "serde_with-3")]
         /// # {
@@ -290,12 +118,7 @@
     );
 
     serde_conv_doc!(
-<<<<<<< HEAD
-        /// Serializes an RFC 3339 (ISO 8601) formatted string as a [`DateTime`] and deserializes an
-        /// RFC 3339 (ISO 8601) formatted string from a [`DateTime`].
-=======
         /// Converts an RFC 3339 (ISO 8601) formatted string to and from a [`DateTime`].
->>>>>>> f527aff5
         /// ```rust
         /// # #[cfg(feature = "serde_with-3")]
         /// # {
@@ -322,12 +145,6 @@
     );
 
     serde_conv_doc!(
-<<<<<<< HEAD
-        #[cfg(feature = "chrono-0_4")]
-        #[cfg_attr(docsrs, doc(cfg(feature = "chrono-0_4")))]
-        /// Serializes a [`chrono::DateTime`] as a [`DateTime`] and deserializes a [`chrono::DateTime`]
-        /// from a [`DateTime`].
-=======
         /// Converts an `i64` integer to and from a [`DateTime`].
         ///
         /// The `i64` should represent milliseconds. See [`DateTime::from_millis`] for more details.
@@ -359,7 +176,6 @@
         #[cfg(feature = "chrono-0_4")]
         #[cfg_attr(docsrs, doc(cfg(feature = "chrono-0_4")))]
         /// Converts a [`chrono::DateTime`] to and from a [`DateTime`].
->>>>>>> f527aff5
         /// ```rust
         /// # #[cfg(all(feature = "chrono-0_4", feature = "serde_with-3"))]
         /// # {
@@ -369,11 +185,7 @@
         /// #[serde_as]
         /// #[derive(Serialize, Deserialize)]
         /// struct Event {
-<<<<<<< HEAD
-        ///     #[serde_as(as = "datetime::FromChronoDateTime")]
-=======
         ///     #[serde_as(as = "datetime::FromChrono04DateTime")]
->>>>>>> f527aff5
         ///     pub date: chrono::DateTime<chrono::Utc>,
         /// }
         /// # }
@@ -387,41 +199,11 @@
             Ok(bson_date.to_chrono())
         }
     );
-<<<<<<< HEAD
-
-    serde_conv_doc!(
-        /// Serializes a `i64` integer as [`DateTime`] and deserializes a `i64` integer from [`DateTime`].
-        ///
-        /// The `i64` should represent seconds `(DateTime::timestamp_millis(..))`.
-        /// ```rust
-        /// # #[cfg(feature = "serde_with-3")]
-        /// # {
-        /// use bson::serde_helpers::datetime;
-        /// use serde::{Serialize, Deserialize};
-        /// use serde_with::serde_as;
-        /// #[serde_as]
-        /// #[derive(Serialize, Deserialize)]
-        /// struct Item {
-        ///     #[serde_as(as = "datetime::FromI64")]
-        ///     pub now: i64,
-        /// }
-        /// # }
-        /// ```
-        pub FromI64,
-        i64,
-        |value: &i64| -> Result<DateTime, String> {
-            Ok(DateTime::from_millis(*value))
-        },
-        |date: DateTime| -> Result<i64, String> {
-            Ok(date.timestamp_millis())
-        }
-    );
 
     serde_conv_doc!(
         #[cfg(feature = "time-0_3")]
         #[cfg_attr(docsrs, doc(cfg(feature = "time-0_3")))]
-        /// Serializes a [`time::OffsetDateTime`] as a [`DateTime`] and deserializes a
-        /// [`time::OffsetDateTime`] from a [`DateTime`].
+        /// Converts a [`time::OffsetDateTime`] to and from a [`DateTime`].
         /// ```rust
         /// # #[cfg(all(feature = "time-0_3", feature = "serde_with-3"))]
         /// # {
@@ -493,23 +275,11 @@
         /// # #[cfg(feature = "serde_with-3")]
         /// # {
         /// use bson::serde_helpers::u32;
-=======
-
-    serde_conv_doc!(
-        #[cfg(feature = "time-0_3")]
-        #[cfg_attr(docsrs, doc(cfg(feature = "time-0_3")))]
-        /// Converts a [`time::OffsetDateTime`] to and from a [`DateTime`].
-        /// ```rust
-        /// # #[cfg(all(feature = "time-0_3", feature = "serde_with-3"))]
-        /// # {
-        /// use bson::serde_helpers::datetime;
->>>>>>> f527aff5
         /// use serde::{Serialize, Deserialize};
         /// use serde_with::serde_as;
         /// #[serde_as]
         /// #[derive(Serialize, Deserialize)]
         /// struct Event {
-<<<<<<< HEAD
         ///     #[serde_as(as = "u32::AsTimestamp")]
         ///     pub time: u32,
         /// }
@@ -868,20 +638,6 @@
                 .to_uuid_with_representation(crate::uuid::UuidRepresentation::PythonLegacy)
                 .map_err(|e| e.to_string())?;
             Ok(inner.into())
-=======
-        ///     #[serde_as(as = "datetime::FromTime03OffsetDateTime")]
-        ///     pub date: time::OffsetDateTime,
-        /// }
-        /// # }
-        /// ```
-        pub FromTime03OffsetDateTime,
-        time::OffsetDateTime,
-        |value: &time::OffsetDateTime| -> Result<DateTime, String> {
-            Ok(DateTime::from_time_0_3(*value))
-        },
-        |date: DateTime| -> Result<time::OffsetDateTime, String> {
-            Ok(date.to_time_0_3())
->>>>>>> f527aff5
         }
     );
 }
