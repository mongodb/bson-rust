--- conflicted
+++ resolved
@@ -31,15 +31,12 @@
     serialize as serialize_uuid_1_as_python_legacy_binary,
 };
 
-<<<<<<< HEAD
 /// Type converters for serializing and deserializing [`crate::oid::ObjectId`] using
 /// [`serde_with::serde_as`].
 ///
 /// ## Available converters
 /// - [`object_id::AsHexString`] — converts an [`crate::oid::ObjectId`] to and from a hex string.
 /// - [`object_id::FromHexString`] — converts a hex string to and from an [`crate::oid::ObjectId`].
-=======
->>>>>>> 3b34ff9f
 #[cfg(feature = "serde_with-3")]
 #[cfg_attr(docsrs, doc(cfg(feature = "serde_with-3")))]
 pub mod object_id {
@@ -261,13 +258,6 @@
     );
 }
 
-<<<<<<< HEAD
-/// Type converters for serializing and deserializing `u32` using [`serde_with::serde_as`].
-///
-/// ## Available converters
-/// - [`u32::FromTimestamp`] — converts a [`crate::Timestamp`] to and from a `u32`.
-/// - [`u32::AsTimestamp`] — converts a `u32` to and from a [`crate::Timestamp`].
-=======
 /// Type converters for serializing and deserializing `crate::Timestamp` using
 /// [`serde_with::serde_as`].
 ///
@@ -352,92 +342,18 @@
 /// Type converters for serializing and deserializing `u32` using [`serde_with::serde_as`].
 ///
 /// ## Available converters
->>>>>>> 3b34ff9f
 /// - [`u32::AsF64`] — converts a `u32` to and from an `f64`.
 /// - [`u32::AsI32`] — converts a `u32` to and from an `i32`.
 /// - [`u32::AsI64`] — converts a `u32` to and from an `i64`.
 #[cfg(feature = "serde_with-3")]
 #[cfg_attr(docsrs, doc(cfg(feature = "serde_with-3")))]
 pub mod u32 {
-<<<<<<< HEAD
-    use crate::{macros::serde_conv_doc, Timestamp};
-=======
     use crate::macros::serde_conv_doc;
->>>>>>> 3b34ff9f
     use serde::{Deserialize, Deserializer, Serialize, Serializer};
     use serde_with::{DeserializeAs, SerializeAs};
     use std::result::Result;
 
     serde_conv_doc!(
-<<<<<<< HEAD
-        /// Converts a [`Timestamp`] to and from a `u32`.
-        ///
-        /// The `u32` should represent seconds since the Unix epoch.
-        ///
-        /// Serialization errors if the Timestamp has a non-zero increment.
-        /// ```rust
-        /// # #[cfg(feature = "serde_with-3")]
-        /// # {
-        /// use bson::{serde_helpers::datetime, DateTime};
-        /// use serde::{Serialize, Deserialize};
-        /// use serde_with::serde_as;
-        /// #[serde_as]
-        /// #[derive(Serialize, Deserialize)]
-        /// struct Item {
-        ///     #[serde_as(as = "u32::FromTimestamp")]
-        ///     pub timestamp: Timestamp,
-        /// }
-        /// # }
-        /// ```
-        pub FromTimestamp,
-        Timestamp,
-        |timestamp: &Timestamp| -> Result<u32, String> {
-            if timestamp.increment != 0 {
-                return Err(format!("Cannot convert Timestamp with a non-zero increment to u32: {:?}", timestamp));
-            }
-            Ok(timestamp.time)
-        },
-        |value: u32| -> Result<Timestamp, String> {
-            Ok(Timestamp { time: value, increment: 0 })
-        }
-    );
-
-    serde_conv_doc!(
-        /// Converts a `u32` to and from a [`Timestamp`].
-        ///
-        /// The `u32` should represent seconds since the Unix epoch.
-        ///
-        /// Deserialization errors if the Timestamp has a non-zero increment.
-        /// ```rust
-        /// # #[cfg(feature = "serde_with-3")]
-        /// # {
-        /// use bson::serde_helpers::u32;
-        /// use serde::{Serialize, Deserialize};
-        /// use serde_with::serde_as;
-        /// #[serde_as]
-        /// #[derive(Serialize, Deserialize)]
-        /// struct Event {
-        ///     #[serde_as(as = "u32::AsTimestamp")]
-        ///     pub time: u32,
-        /// }
-        /// # }
-        /// ```
-        pub AsTimestamp,
-        u32,
-        |value: &u32| -> Result<Timestamp, String> {
-            Ok(Timestamp { time: *value, increment: 0 })
-        },
-        |timestamp: Timestamp| -> Result<u32, String> {
-            if timestamp.increment != 0 {
-                return Err(format!("Cannot convert Timestamp with a non-zero increment to u32: {:?}", timestamp));
-            }
-            Ok(timestamp.time)
-        }
-    );
-
-    serde_conv_doc!(
-=======
->>>>>>> 3b34ff9f
         /// Converts a `u32` to and from an `f64`.
         ///
         /// Deserialization errors if an exact conversion is not possible.
@@ -458,11 +374,7 @@
         pub AsF64,
         u32,
         |value: &u32| -> Result<f64, String> {
-<<<<<<< HEAD
-            Ok(*value as f64)
-=======
             Ok(f64::from(*value))
->>>>>>> 3b34ff9f
         },
         |value: f64| -> Result<u32, String> {
             if (value - value as u32 as f64).abs() <= f64::EPSILON {
@@ -522,11 +434,7 @@
         pub AsI64,
         u32,
         |value: &u32| -> Result<i64, String> {
-<<<<<<< HEAD
-            Ok(*value as i64)
-=======
             Ok(i64::from(*value))
->>>>>>> 3b34ff9f
         },
         |value: i64| -> Result<u32, String> {
             u32::try_from(value).map_err(|e| format!("Cannot convert i64 {} to u32: {}", value, e))
