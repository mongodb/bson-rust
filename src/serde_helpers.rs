//! Collection of helper functions for serializing to and deserializing from BSON using Serde
use serde::{de::Visitor, Deserialize, Serialize, Serializer};
use std::{
    marker::PhantomData,
    ops::{Deref, DerefMut},
    result::Result,
};

<<<<<<< HEAD
=======
#[cfg(feature = "uuid-1")]
#[doc(inline)]
pub use uuid_1_as_binary::{
    deserialize as deserialize_uuid_1_from_binary,
    serialize as serialize_uuid_1_as_binary,
};
#[cfg(feature = "uuid-1")]
#[doc(inline)]
pub use uuid_1_as_c_sharp_legacy_binary::{
    deserialize as deserialize_uuid_1_from_c_sharp_legacy_binary,
    serialize as serialize_uuid_1_as_c_sharp_legacy_binary,
};
#[cfg(feature = "uuid-1")]
#[doc(inline)]
pub use uuid_1_as_java_legacy_binary::{
    deserialize as deserialize_uuid_1_from_java_legacy_binary,
    serialize as serialize_uuid_1_as_java_legacy_binary,
};
#[cfg(feature = "uuid-1")]
#[doc(inline)]
pub use uuid_1_as_python_legacy_binary::{
    deserialize as deserialize_uuid_1_from_python_legacy_binary,
    serialize as serialize_uuid_1_as_python_legacy_binary,
};

>>>>>>> aa25c26a
/// Type converters for serializing and deserializing [`crate::oid::ObjectId`] using
/// [`serde_with::serde_as`].
///
/// ## Available converters
/// - [`object_id::AsHexString`] — converts an [`crate::oid::ObjectId`] to and from a hex string.
/// - [`object_id::FromHexString`] — converts a hex string to and from an [`crate::oid::ObjectId`].
#[cfg(feature = "serde_with-3")]
#[cfg_attr(docsrs, doc(cfg(feature = "serde_with-3")))]
pub mod object_id {
    use crate::{macros::serde_conv_doc, oid::ObjectId};
    use serde::{Deserialize, Deserializer, Serialize, Serializer};
    use serde_with::{DeserializeAs, SerializeAs};

    serde_conv_doc!(
        /// Converts an [`ObjectId`] to and from a hex string.
        /// ```rust
        /// # #[cfg(feature = "serde_with-3")]
        /// # {
        /// use bson::{serde_helpers::object_id, oid::ObjectId};
        /// use serde::{Serialize, Deserialize};
        /// use serde_with::serde_as;
        /// #[serde_as]
        /// #[derive(Serialize, Deserialize)]
        /// struct Item {
        ///     #[serde_as(as = "object_id::AsHexString")]
        ///     pub id: ObjectId,
        /// }
        /// # }
        /// ```
        pub AsHexString,
        ObjectId,
        |oid: &ObjectId| -> Result<String, String> {
            Ok(oid.to_hex())
        },
        |hex: String| -> Result<ObjectId, String> {
            ObjectId::parse_str(&hex).map_err(|e| format!("Invalid ObjectId string, {}: {}", hex, e))
        }
    );

    serde_conv_doc!(
        /// Converts a hex string to and from an [`ObjectId`].
        /// ```rust
        /// # #[cfg(feature = "serde_with-3")]
        /// # {
        /// use bson::serde_helpers::object_id;
        /// use serde::{Serialize, Deserialize};
        /// use serde_with::serde_as;
        /// #[serde_as]
        /// #[derive(Serialize, Deserialize)]
        /// struct Item {
        ///     #[serde_as(as = "object_id::FromHexString")]
        ///     pub id: String,
        /// }
        /// # }
        /// ```
        pub FromHexString,
        String,
        |hex: &String| -> Result<ObjectId, String> {
            ObjectId::parse_str(hex).map_err(|e| format!("Invalid ObjectId string, {}: {}", hex, e))
        },
        |oid: ObjectId| -> Result<String, String> {
            Ok(oid.to_hex())
        }
    );
}

/// Type converters for serializing and deserializing [`crate::DateTime`] using
/// [`serde_with::serde_as`].
///
/// ## Available converters
/// - [`datetime::AsRfc3339String`] — converts a [`crate::DateTime`] to and from an RFC 3339 string.
/// - [`datetime::FromRfc3339String`] — converts a RFC 3339 string to and from a
///   [`crate::DateTime`].
/// - [`datetime::FromI64`] — converts an `i64` to and from a [`crate::DateTime`].
/// - [`datetime::FromChrono04DateTime`] — converts a [`chrono::DateTime`] to and from a
///   [`crate::DateTime`].
/// - [`datetime::FromTime03OffsetDateTime`] — converts a [`time::OffsetDateTime`] to and from a
///   [`crate::DateTime`].
#[cfg(feature = "serde_with-3")]
#[cfg_attr(docsrs, doc(cfg(feature = "serde_with-3")))]
pub mod datetime {
    use crate::{macros::serde_conv_doc, DateTime};
    use chrono::Utc;
    use serde::{Deserialize, Deserializer, Serialize, Serializer};
    use serde_with::{DeserializeAs, SerializeAs};
<<<<<<< HEAD
=======
    use std::result::Result;
>>>>>>> aa25c26a

    serde_conv_doc!(
        /// Converts a [`DateTime`] to and from an RFC 3339 (ISO 8601) formatted string.
        /// ```rust
        /// # #[cfg(feature = "serde_with-3")]
        /// # {
        /// use bson::{serde_helpers::datetime, DateTime};
        /// use serde::{Serialize, Deserialize};
        /// use serde_with::serde_as;
        /// #[serde_as]
        /// #[derive(Serialize, Deserialize)]
        /// struct Event {
        ///     #[serde_as(as = "datetime::AsRfc3339String")]
        ///     pub date: DateTime,
        /// }
        /// # }
        /// ```
        pub AsRfc3339String,
        DateTime,
        |date: &DateTime| -> Result<String, String> {
            date.try_to_rfc3339_string().map_err(|e| {
                format!("Cannot format DateTime {} as RFC 3339 string: {}", date, e)
            })
        },
        |string: String| -> Result<DateTime, String> {
            DateTime::parse_rfc3339_str(&string).map_err(|e| format!("Cannot format RFC 3339 string {} as DateTime: {}", string, e))
        }
    );

    serde_conv_doc!(
        /// Converts an RFC 3339 (ISO 8601) formatted string to and from a [`DateTime`].
        /// ```rust
        /// # #[cfg(feature = "serde_with-3")]
        /// # {
        /// use bson::serde_helpers::datetime;
        /// use serde::{Serialize, Deserialize};
        /// use serde_with::serde_as;
        /// #[serde_as]
        /// #[derive(Serialize, Deserialize)]
        /// struct Event {
        ///     #[serde_as(as = "datetime::FromRfc3339String")]
        ///     pub date: String,
        /// }
        /// # }
        pub FromRfc3339String,
        String,
        |string: &String| -> Result<DateTime, String> {
            DateTime::parse_rfc3339_str(string).map_err(|e| format!("Cannot format RFC 3339 string {} as DateTime: {}", string, e))
        },
        |date: DateTime| -> Result<String, String> {
            date.try_to_rfc3339_string().map_err(|e| {
                format!("Cannot format DateTime {} as RFC 3339 string: {}", date, e)
            })
        }
    );

    serde_conv_doc!(
<<<<<<< HEAD
        #[cfg(feature = "chrono-0_4")]
        #[cfg_attr(docsrs, doc(cfg(feature = "chrono-0_4")))]
=======
>>>>>>> aa25c26a
        /// Converts an `i64` integer to and from a [`DateTime`].
        ///
        /// The `i64` should represent milliseconds. See [`DateTime::from_millis`] for more details.
        /// ```rust
        /// # #[cfg(feature = "serde_with-3")]
        /// # {
        /// use bson::serde_helpers::datetime;
        /// use serde::{Serialize, Deserialize};
        /// use serde_with::serde_as;
        /// #[serde_as]
        /// #[derive(Serialize, Deserialize)]
        /// struct Item {
        ///     #[serde_as(as = "datetime::FromI64")]
        ///     pub now: i64,
        /// }
        /// # }
        /// ```
        pub FromI64,
        i64,
        |value: &i64| -> Result<DateTime, String> {
            Ok(DateTime::from_millis(*value))
        },
        |date: DateTime| -> Result<i64, String> {
            Ok(date.timestamp_millis())
<<<<<<< HEAD
        }
    );

    #[cfg(feature = "chrono-0_4")]
    serde_conv_doc!(
        #[cfg_attr(docsrs, doc(cfg(feature = "chrono-0_4")))]
        /// Converts a [`chrono::DateTime`] to and from a [`DateTime`].
        /// ```rust
        /// # #[cfg(all(feature = "chrono-0_4", feature = "serde_with-3"))]
        /// # {
        /// use bson::serde_helpers::datetime;
        /// use serde::{Serialize, Deserialize};
        /// use serde_with::serde_as;
        /// #[serde_as]
        /// #[derive(Serialize, Deserialize)]
        /// struct Event {
        ///     #[serde_as(as = "datetime::FromChrono04DateTime")]
        ///     pub date: chrono::DateTime<chrono::Utc>,
        /// }
        /// # }
        /// ```
        pub FromChrono04DateTime,
        chrono::DateTime<Utc>,
        |chrono_date: &chrono::DateTime<Utc>| -> Result<DateTime, String> {
            Ok(DateTime::from_chrono(*chrono_date))
        },
        |bson_date: DateTime| -> Result<chrono::DateTime<Utc>, String> {
            Ok(bson_date.to_chrono())
        }
    );
=======
        }
    );

    #[cfg(feature = "chrono-0_4")]
    serde_conv_doc!(
        #[cfg_attr(docsrs, doc(cfg(feature = "chrono-0_4")))]
        /// Converts a [`chrono::DateTime`] to and from a [`DateTime`].
        /// ```rust
        /// # #[cfg(all(feature = "chrono-0_4", feature = "serde_with-3"))]
        /// # {
        /// use bson::serde_helpers::datetime;
        /// use serde::{Serialize, Deserialize};
        /// use serde_with::serde_as;
        /// #[serde_as]
        /// #[derive(Serialize, Deserialize)]
        /// struct Event {
        ///     #[serde_as(as = "datetime::FromChrono04DateTime")]
        ///     pub date: chrono::DateTime<chrono::Utc>,
        /// }
        /// # }
        /// ```
        pub FromChrono04DateTime,
        chrono::DateTime<Utc>,
        |chrono_date: &chrono::DateTime<Utc>| -> Result<DateTime, String> {
            Ok(DateTime::from_chrono(*chrono_date))
        },
        |bson_date: DateTime| -> Result<chrono::DateTime<Utc>, String> {
            Ok(bson_date.to_chrono())
        }
    );
>>>>>>> aa25c26a

    #[cfg(feature = "time-0_3")]
    serde_conv_doc!(
        #[cfg_attr(docsrs, doc(cfg(feature = "time-0_3")))]
        /// Converts a [`time::OffsetDateTime`] to and from a [`DateTime`].
        /// ```rust
        /// # #[cfg(all(feature = "time-0_3", feature = "serde_with-3"))]
        /// # {
        /// use bson::serde_helpers::datetime;
        /// use serde::{Serialize, Deserialize};
        /// use serde_with::serde_as;
        /// #[serde_as]
        /// #[derive(Serialize, Deserialize)]
        /// struct Event {
        ///     #[serde_as(as = "datetime::FromTime03OffsetDateTime")]
        ///     pub date: time::OffsetDateTime,
        /// }
        /// # }
        /// ```
        pub FromTime03OffsetDateTime,
        time::OffsetDateTime,
        |value: &time::OffsetDateTime| -> Result<DateTime, String> {
            Ok(DateTime::from_time_0_3(*value))
        },
        |date: DateTime| -> Result<time::OffsetDateTime, String> {
            Ok(date.to_time_0_3())
        }
    );
}

<<<<<<< HEAD
/// Type converters for serializing and deserializing `u32` using [`serde_with::serde_as`].
///
/// ## Available converters
/// - [`u32::FromTimestamp`] — converts a [`crate::Timestamp`] to and from a `u32`.
/// - [`u32::AsTimestamp`] — converts a `u32` to and from a [`crate::Timestamp`].
/// - [`u32::AsF64`] — converts a `u32` to and from an `f64`.
/// - [`u32::AsI32`] — converts a `u32` to and from an `i32`.
/// - [`u32::AsI64`] — converts a `u32` to and from an `i64`.
#[cfg(feature = "serde_with-3")]
#[cfg_attr(docsrs, doc(cfg(feature = "serde_with-3")))]
pub mod u32 {
    use crate::{macros::serde_conv_doc, Timestamp};
    use serde::{Deserialize, Deserializer, Serialize, Serializer};
    use serde_with::{DeserializeAs, SerializeAs};
=======
/// Type converters for serializing and deserializing `crate::Timestamp` using
/// [`serde_with::serde_as`].
///
/// ## Available converters
/// - [`timestamp::AsU32`] — converts a [`crate::Timestamp`] to and from a `u32`.
/// - [`timestamp::FromU32`] — converts a `u32` to and from a [`crate::Timestamp`].
#[cfg(feature = "serde_with-3")]
#[cfg_attr(docsrs, doc(cfg(feature = "serde_with-3")))]
pub mod timestamp {
    use crate::{macros::serde_conv_doc, Timestamp};
    use serde::{Deserialize, Deserializer, Serialize, Serializer};
    use serde_with::{DeserializeAs, SerializeAs};
    use std::result::Result;
>>>>>>> aa25c26a

    serde_conv_doc!(
        /// Converts a [`Timestamp`] to and from a `u32`.
        ///
        /// The `u32` should represent seconds since the Unix epoch.
        ///
        /// Serialization errors if the Timestamp has a non-zero increment.
        /// ```rust
        /// # #[cfg(feature = "serde_with-3")]
        /// # {
<<<<<<< HEAD
        /// use bson::{serde_helpers::datetime, DateTime};
=======
        /// use bson::{serde_helpers::timestamp, Timestamp};
>>>>>>> aa25c26a
        /// use serde::{Serialize, Deserialize};
        /// use serde_with::serde_as;
        /// #[serde_as]
        /// #[derive(Serialize, Deserialize)]
        /// struct Item {
<<<<<<< HEAD
        ///     #[serde_as(as = "u32::FromTimestamp")]
=======
        ///     #[serde_as(as = "timestamp::AsU32")]
>>>>>>> aa25c26a
        ///     pub timestamp: Timestamp,
        /// }
        /// # }
        /// ```
<<<<<<< HEAD
        pub FromTimestamp,
=======
        pub AsU32,
>>>>>>> aa25c26a
        Timestamp,
        |timestamp: &Timestamp| -> Result<u32, String> {
            if timestamp.increment != 0 {
                return Err(format!("Cannot convert Timestamp with a non-zero increment to u32: {:?}", timestamp));
            }
            Ok(timestamp.time)
        },
        |value: u32| -> Result<Timestamp, String> {
            Ok(Timestamp { time: value, increment: 0 })
        }
    );

    serde_conv_doc!(
        /// Converts a `u32` to and from a [`Timestamp`].
        ///
        /// The `u32` should represent seconds since the Unix epoch.
        ///
        /// Deserialization errors if the Timestamp has a non-zero increment.
        /// ```rust
        /// # #[cfg(feature = "serde_with-3")]
        /// # {
<<<<<<< HEAD
        /// use bson::serde_helpers::u32;
=======
        /// use bson::serde_helpers::timestamp;
>>>>>>> aa25c26a
        /// use serde::{Serialize, Deserialize};
        /// use serde_with::serde_as;
        /// #[serde_as]
        /// #[derive(Serialize, Deserialize)]
        /// struct Event {
<<<<<<< HEAD
        ///     #[serde_as(as = "u32::AsTimestamp")]
=======
        ///     #[serde_as(as = "timestamp::FromU32")]
>>>>>>> aa25c26a
        ///     pub time: u32,
        /// }
        /// # }
        /// ```
<<<<<<< HEAD
        pub AsTimestamp,
=======
        pub FromU32,
>>>>>>> aa25c26a
        u32,
        |value: &u32| -> Result<Timestamp, String> {
            Ok(Timestamp { time: *value, increment: 0 })
        },
        |timestamp: Timestamp| -> Result<u32, String> {
            if timestamp.increment != 0 {
                return Err(format!("Cannot convert Timestamp with a non-zero increment to u32: {:?}", timestamp));
            }
            Ok(timestamp.time)
        }
    );
<<<<<<< HEAD

=======
}

/// Type converters for serializing and deserializing `u32` using [`serde_with::serde_as`].
///
/// ## Available converters
/// - [`u32::AsF64`] — converts a `u32` to and from an `f64`.
/// - [`u32::AsI32`] — converts a `u32` to and from an `i32`.
/// - [`u32::AsI64`] — converts a `u32` to and from an `i64`.
#[cfg(feature = "serde_with-3")]
#[cfg_attr(docsrs, doc(cfg(feature = "serde_with-3")))]
pub mod u32 {
    use crate::macros::serde_conv_doc;
    use serde::{Deserialize, Deserializer, Serialize, Serializer};
    use serde_with::{DeserializeAs, SerializeAs};
    use std::result::Result;

>>>>>>> aa25c26a
    serde_conv_doc!(
        /// Converts a `u32` to and from an `f64`.
        ///
        /// Deserialization errors if an exact conversion is not possible.
        /// ```rust
        /// # #[cfg(feature = "serde_with-3")]
        /// # {
        /// use bson::serde_helpers::u32;
        /// use serde::{Serialize, Deserialize};
        /// use serde_with::serde_as;
        /// #[serde_as]
        /// #[derive(Serialize, Deserialize)]
        /// struct FileInfo {
        ///     #[serde_as(as = "u32::AsF64")]
        ///     pub size_bytes: u32,
        /// }
        /// # }
        /// ```
        pub AsF64,
        u32,
        |value: &u32| -> Result<f64, String> {
<<<<<<< HEAD
            Ok(*value as f64)
=======
            Ok(f64::from(*value))
>>>>>>> aa25c26a
        },
        |value: f64| -> Result<u32, String> {
            if (value - value as u32 as f64).abs() <= f64::EPSILON {
                Ok(value as u32)
            } else {
                Err(format!("Cannot convert f64 {} to u32", value))
            }
<<<<<<< HEAD
        }
    );

    serde_conv_doc!(
        /// Converts a `u32` to and from an `i32`.
        ///
        /// Errors if an exact conversion is not possible.
        /// ```rust
        /// # #[cfg(feature = "serde_with-3")]
        /// # {
        /// use bson::{serde_helpers::u32};
        /// use serde::{Serialize, Deserialize};
        /// use serde_with::serde_as;
        /// #[serde_as]
        /// #[derive(Serialize, Deserialize)]
        /// struct Item {
        ///     #[serde_as(as = "u32::AsI32")]
        ///     pub value: u32,
        /// }
        /// # }
        /// ```
        pub AsI32,
        u32,
        |value: &u32| -> Result<i32, String> {
            i32::try_from(*value).map_err(|e| format!("Cannot convert u32 {} to i32: {}", value, e))
        },
        |value: i32| -> Result<u32, String> {
            u32::try_from(value).map_err(|e| format!("Cannot convert i32 {} to u32: {}", value, e))
        }
    );

    serde_conv_doc!(
        /// Converts a `u32` to and from an `i64`.
        ///
        /// Deserialization errors if an exact conversion is not possible.
        /// ```rust
        /// # #[cfg(feature = "serde_with-3")]
        /// # {
        /// use bson::{serde_helpers::u32};
        /// use serde::{Serialize, Deserialize};
        /// use serde_with::serde_as;
        /// #[serde_as]
        /// #[derive(Serialize, Deserialize)]
        /// struct Item {
        ///     #[serde_as(as = "u32::AsI64")]
        ///     pub value: u32,
        /// }
        /// # }
        /// ```
        pub AsI64,
        u32,
        |value: &u32| -> Result<i64, String> {
            Ok(*value as i64)
        },
        |value: i64| -> Result<u32, String> {
            u32::try_from(value).map_err(|e| format!("Cannot convert i64 {} to u32: {}", value, e))
        }
    );
}

/// Type converters for serializing and deserializing `u64` using [`serde_with::serde_as`].
///
/// ## Available converters
/// - [`u64::AsF64`] — converts a `u64` to and from an `f64`.
/// - [`u64::AsI32`] — converts a `u64` to and from an `i32`.
/// - [`u64::AsI64`] — converts a `u64` to and from an `i64`.
#[cfg(feature = "serde_with-3")]
#[cfg_attr(docsrs, doc(cfg(feature = "serde_with-3")))]
pub mod u64 {
    use crate::macros::serde_conv_doc;
    use serde::{Deserialize, Deserializer, Serialize, Serializer};
    use serde_with::{DeserializeAs, SerializeAs};

    serde_conv_doc!(
        /// Converts a `u64` to and from an `f64`.
        ///
        /// Errors if an exact conversion is not possible.
        ///
        /// ```rust
        /// # #[cfg(feature = "serde_with-3")]
        /// # {
        /// use bson::serde_helpers::u64;
        /// use serde::{Serialize, Deserialize};
        /// use serde_with::serde_as;
        /// #[serde_as]
        /// #[derive(Serialize, Deserialize)]
        /// struct FileInfo {
        ///     #[serde_as(as = "u64::AsF64")]
        ///     pub size_bytes: u64,
        /// }
        /// # }
        /// ```
        pub AsF64,
        u64,
        |value: &u64| -> Result<f64, String> {
            if value < &u64::MAX && *value == *value as f64 as u64 {
                Ok(*value as f64)
            } else {
                Err(format!("Cannot convert u64 {} to f64", value))
            }
        },
        |value: f64| -> Result<u64, String> {
            if (value - value as u64 as f64).abs() <= f64::EPSILON {
               Ok(value as u64)
            } else {
                Err(format!("Cannot convert f64 {} to u64", value))
            }
=======
>>>>>>> aa25c26a
        }
    );

    serde_conv_doc!(
<<<<<<< HEAD
        /// Converts a `u64` to and from an `i32`.
=======
        /// Converts a `u32` to and from an `i32`.
>>>>>>> aa25c26a
        ///
        /// Errors if an exact conversion is not possible.
        /// ```rust
        /// # #[cfg(feature = "serde_with-3")]
        /// # {
<<<<<<< HEAD
        /// use bson::{serde_helpers::u64};
=======
        /// use bson::{serde_helpers::u32};
>>>>>>> aa25c26a
        /// use serde::{Serialize, Deserialize};
        /// use serde_with::serde_as;
        /// #[serde_as]
        /// #[derive(Serialize, Deserialize)]
        /// struct Item {
<<<<<<< HEAD
        ///     #[serde_as(as = "u64::AsI32")]
        ///     pub value: u64,
=======
        ///     #[serde_as(as = "u32::AsI32")]
        ///     pub value: u32,
>>>>>>> aa25c26a
        /// }
        /// # }
        /// ```
        pub AsI32,
<<<<<<< HEAD
        u64,
        |value: &u64| -> Result<i32, String> {
            i32::try_from(*value).map_err(|e| format!("Cannot convert u64 {} to i32: {}", value, e))
        },
        |value: i32| -> Result<u64, String> {
            u64::try_from(value).map_err(|e| format!("Cannot convert i32 {} to u64: {}", value, e))
=======
        u32,
        |value: &u32| -> Result<i32, String> {
            i32::try_from(*value).map_err(|e| format!("Cannot convert u32 {} to i32: {}", value, e))
        },
        |value: i32| -> Result<u32, String> {
            u32::try_from(value).map_err(|e| format!("Cannot convert i32 {} to u32: {}", value, e))
>>>>>>> aa25c26a
        }
    );

    serde_conv_doc!(
<<<<<<< HEAD
        /// Converts a `u64` to and from an `i64`.
        ///
        /// Errors if an exact conversion is not possible.
        /// ```rust
        /// # #[cfg(feature = "serde_with-3")]
        /// # {
        /// use bson::{serde_helpers::u64};
=======
        /// Converts a `u32` to and from an `i64`.
        ///
        /// Deserialization errors if an exact conversion is not possible.
        /// ```rust
        /// # #[cfg(feature = "serde_with-3")]
        /// # {
        /// use bson::{serde_helpers::u32};
>>>>>>> aa25c26a
        /// use serde::{Serialize, Deserialize};
        /// use serde_with::serde_as;
        /// #[serde_as]
        /// #[derive(Serialize, Deserialize)]
        /// struct Item {
<<<<<<< HEAD
        ///     #[serde_as(as = "u64::AsI64")]
        ///     pub value: u64,
=======
        ///     #[serde_as(as = "u32::AsI64")]
        ///     pub value: u32,
>>>>>>> aa25c26a
        /// }
        /// # }
        /// ```
        pub AsI64,
<<<<<<< HEAD
        u64,
        |value: &u64| -> Result<i64, String> {
            i64::try_from(*value).map_err(|e| format!("Cannot convert u64 {} to i64: {}", value, e))
        },
        |value: i64| -> Result<u64, String> {
            u64::try_from(value).map_err(|e| format!("Cannot convert i64 {} to u64: {}", value, e))
        }
    );
}

/// Type converters for serializing and deserializing [`crate::Uuid`] using
/// [`serde_with::serde_as`].
///
/// ## Available converters
/// - [`uuid_1::AsBinary`] — serializes a [`crate::Uuid`] as a [`crate::Binary`].
/// - [`uuid_1::AsCSharpLegacyBinary`] — serializes a [`crate::Uuid`] as a [`crate::Binary`] in the
///   legacy C# driver UUID format.
/// - [`uuid_1::AsJavaLegacyBinary`] — serializes a [`crate::Uuid`] as a [`crate::Binary`] in the
///   legacy Java driver UUID format.
/// - [`uuid_1::AsPythonLegacyBinary`] — serializes a [`crate::Uuid`] as a [`crate::Binary`] in the
///   legacy Python driver UUID format.
#[cfg(all(feature = "serde_with-3", feature = "uuid-1"))]
#[cfg_attr(docsrs, doc(cfg(all(feature = "serde_with-3", feature = "uuid-1"))))]
pub mod uuid_1 {
    use crate::{macros::serde_conv_doc, Binary};
    use serde::{Deserialize, Deserializer, Serialize, Serializer};
    use serde_with::{DeserializeAs, SerializeAs};
    use uuid::Uuid;

    serde_conv_doc!(
        /// Serializes a [`Uuid`] as a [`Binary`] and deserializes a [`Uuid`] from a [`Binary`].
        /// ```rust
        /// # #[cfg(all(feature = "uuid-1", feature = "serde_with-3"))]
        /// # {
        /// use bson::serde_helpers::uuid_1;
        /// use serde::{Serialize, Deserialize};
        /// use serde_with::serde_as;
        /// use uuid::Uuid;
        /// #[serde_as]
        /// #[derive(Serialize, Deserialize)]
        /// struct Item {
        ///     #[serde_as(as = "uuid_1::AsBinary")]
        ///     pub id: Uuid,
        /// }
        /// # }
        /// ```
        pub AsBinary,
        Uuid,
        |uuid: &Uuid| -> Result<crate::uuid::Uuid, String> {
            Ok(crate::uuid::Uuid::from(*uuid))
        },
        |bson_uuid: crate::uuid::Uuid| -> Result<Uuid, String> {
            Ok(bson_uuid.into())
=======
        u32,
        |value: &u32| -> Result<i64, String> {
            Ok(i64::from(*value))
        },
        |value: i64| -> Result<u32, String> {
            u32::try_from(value).map_err(|e| format!("Cannot convert i64 {} to u32: {}", value, e))
        }
    );
}

/// Type converters for serializing and deserializing `u64` using [`serde_with::serde_as`].
///
/// ## Available converters
/// - [`u64::AsF64`] — converts a `u64` to and from an `f64`.
/// - [`u64::AsI32`] — converts a `u64` to and from an `i32`.
/// - [`u64::AsI64`] — converts a `u64` to and from an `i64`.
#[cfg(feature = "serde_with-3")]
#[cfg_attr(docsrs, doc(cfg(feature = "serde_with-3")))]
pub mod u64 {
    use crate::macros::serde_conv_doc;
    use serde::{Deserialize, Deserializer, Serialize, Serializer};
    use serde_with::{DeserializeAs, SerializeAs};
    use std::result::Result;

    serde_conv_doc!(
        /// Converts a `u64` to and from an `f64`.
        ///
        /// Errors if an exact conversion is not possible.
        ///
        /// ```rust
        /// # #[cfg(feature = "serde_with-3")]
        /// # {
        /// use bson::serde_helpers::u64;
        /// use serde::{Serialize, Deserialize};
        /// use serde_with::serde_as;
        /// #[serde_as]
        /// #[derive(Serialize, Deserialize)]
        /// struct FileInfo {
        ///     #[serde_as(as = "u64::AsF64")]
        ///     pub size_bytes: u64,
        /// }
        /// # }
        /// ```
        pub AsF64,
        u64,
        |value: &u64| -> Result<f64, String> {
            if value < &u64::MAX && *value == *value as f64 as u64 {
                Ok(*value as f64)
            } else {
                Err(format!("Cannot convert u64 {} to f64", value))
            }
        },
        |value: f64| -> Result<u64, String> {
            if (value - value as u64 as f64).abs() <= f64::EPSILON {
               Ok(value as u64)
            } else {
                Err(format!("Cannot convert f64 {} to u64", value))
            }
>>>>>>> aa25c26a
        }
    );

    serde_conv_doc!(
<<<<<<< HEAD
        /// Serializes a [`Uuid`] to a [`Binary`] in the legacy C# driver UUID format and
        /// deserializes [`Uuid`] from a [`Binary`] in the legacy C# driver format.
        /// ```rust
        /// # #[cfg(all(feature = "uuid-1", feature = "serde_with-3"))]
        /// # {
        /// use bson::serde_helpers::uuid_1;
        /// use serde::{Serialize, Deserialize};
        /// use serde_with::serde_as;
        /// use uuid::Uuid;
        /// #[serde_as]
        /// #[derive(Serialize, Deserialize)]
        /// struct Item {
        ///     #[serde_as(as = "uuid_1::AsCSharpLegacyBinary")]
        ///     pub id: Uuid,
        /// }
        /// # }
        /// ```
        pub AsCSharpLegacyBinary,
        Uuid,
        |uuid: &Uuid| -> Result<crate::Binary, String> {
            let inner = crate::uuid::Uuid::from(*uuid);
            Ok(crate::Binary::from_uuid_with_representation(
                inner,
                crate::uuid::UuidRepresentation::CSharpLegacy,
            ))
        },
        |binary: crate::Binary| -> Result<Uuid, String> {
            let inner = binary
                .to_uuid_with_representation(crate::uuid::UuidRepresentation::CSharpLegacy)
                .map_err(|e| e.to_string())?;
            Ok(inner.into())
=======
        /// Converts a `u64` to and from an `i32`.
        ///
        /// Errors if an exact conversion is not possible.
        /// ```rust
        /// # #[cfg(feature = "serde_with-3")]
        /// # {
        /// use bson::{serde_helpers::u64};
        /// use serde::{Serialize, Deserialize};
        /// use serde_with::serde_as;
        /// #[serde_as]
        /// #[derive(Serialize, Deserialize)]
        /// struct Item {
        ///     #[serde_as(as = "u64::AsI32")]
        ///     pub value: u64,
        /// }
        /// # }
        /// ```
        pub AsI32,
        u64,
        |value: &u64| -> Result<i32, String> {
            i32::try_from(*value).map_err(|e| format!("Cannot convert u64 {} to i32: {}", value, e))
        },
        |value: i32| -> Result<u64, String> {
            u64::try_from(value).map_err(|e| format!("Cannot convert i32 {} to u64: {}", value, e))
>>>>>>> aa25c26a
        }
    );

    serde_conv_doc!(
<<<<<<< HEAD
        /// Serializes a [`Uuid`] to a [`Binary`] in the legacy Java driver UUID format and
        /// deserializes [`Uuid`] from a [`Binary`] in the legacy Java driver format.
        /// ```rust
        /// # #[cfg(all(feature = "uuid-1", feature = "serde_with-3"))]
        /// # {
        /// use bson::serde_helpers::uuid_1;
        /// use serde::{Serialize, Deserialize};
        /// use serde_with::serde_as;
        /// use uuid::Uuid;
        /// #[serde_as]
        /// #[derive(Serialize, Deserialize)]
        /// struct Item {
        ///     #[serde_as(as = "uuid_1::AsJavaLegacyBinary")]
        ///     pub id: Uuid,
        /// }
        /// # }
        /// ```
        pub AsJavaLegacyBinary,
        Uuid,
        |uuid: &Uuid| -> Result<crate::Binary, String> {
            let inner = crate::uuid::Uuid::from(*uuid);
            Ok(crate::Binary::from_uuid_with_representation(
                inner,
                crate::uuid::UuidRepresentation::JavaLegacy,
            ))
        },
        |binary: crate::Binary| -> Result<Uuid, String> {
            let inner = binary
                .to_uuid_with_representation(crate::uuid::UuidRepresentation::JavaLegacy)
                .map_err(|e| e.to_string())?;
            Ok(inner.into())
        }
    );

    serde_conv_doc!(
        /// Serializes a [`Uuid`] to a [`Binary`] in the legacy Python driver UUID format and
        /// deserializes [`Uuid`] from a [`Binary`] in the legacy Python driver format.
        /// ```rust
        /// # #[cfg(all(feature = "uuid-1", feature = "serde_with-3"))]
        /// # {
        /// use bson::serde_helpers::uuid_1;
        /// use serde::{Serialize, Deserialize};
        /// use serde_with::serde_as;
        /// use uuid::Uuid;
        /// #[serde_as]
        /// #[derive(Serialize, Deserialize)]
        /// struct Item {
        ///     #[serde_as(as = "uuid_1::AsPythonLegacyBinary")]
        ///     pub id: Uuid,
        /// }
        /// # }
        /// ```
        pub AsPythonLegacyBinary,
        Uuid,
        |uuid: &Uuid| -> Result<crate::Binary, String> {
            let inner = crate::uuid::Uuid::from(*uuid);
            Ok(crate::Binary::from_uuid_with_representation(
                inner,
                crate::uuid::UuidRepresentation::PythonLegacy,
            ))
        },
        |binary: crate::Binary| -> Result<Uuid, String> {
            let inner = binary
                .to_uuid_with_representation(crate::uuid::UuidRepresentation::PythonLegacy)
                .map_err(|e| e.to_string())?;
            Ok(inner.into())
=======
        /// Converts a `u64` to and from an `i64`.
        ///
        /// Errors if an exact conversion is not possible.
        /// ```rust
        /// # #[cfg(feature = "serde_with-3")]
        /// # {
        /// use bson::{serde_helpers::u64};
        /// use serde::{Serialize, Deserialize};
        /// use serde_with::serde_as;
        /// #[serde_as]
        /// #[derive(Serialize, Deserialize)]
        /// struct Item {
        ///     #[serde_as(as = "u64::AsI64")]
        ///     pub value: u64,
        /// }
        /// # }
        /// ```
        pub AsI64,
        u64,
        |value: &u64| -> Result<i64, String> {
            i64::try_from(*value).map_err(|e| format!("Cannot convert u64 {} to i64: {}", value, e))
        },
        |value: i64| -> Result<u64, String> {
            u64::try_from(value).map_err(|e| format!("Cannot convert i64 {} to u64: {}", value, e))
>>>>>>> aa25c26a
        }
    );
}

#[allow(unused_macros)]
macro_rules! as_binary_mod {
    ($feat:meta, $uu:path) => {
        use serde::{Deserialize, Deserializer, Serialize, Serializer};
        use std::result::Result;
        use $uu;

        /// Serializes a Uuid as a Binary.
        #[cfg_attr(docsrs, doc($feat))]
        pub fn serialize<S: Serializer>(val: &Uuid, serializer: S) -> Result<S::Ok, S::Error> {
            crate::uuid::Uuid::from(*val).serialize(serializer)
        }

        /// Deserializes a Uuid from a Binary.
        #[cfg_attr(docsrs, doc($feat))]
        pub fn deserialize<'de, D>(deserializer: D) -> Result<Uuid, D::Error>
        where
            D: Deserializer<'de>,
        {
            let bson_uuid = crate::uuid::Uuid::deserialize(deserializer)?;
            Ok(bson_uuid.into())
        }
    };
}

#[allow(unused_macros)]
macro_rules! as_legacy_binary_mod {
    ($feat:meta, $uu:path, $rep:path) => {
        use crate::{uuid::UuidRepresentation, Binary};
        use serde::{de, Deserialize, Deserializer, Serialize, Serializer};
        use std::result::Result;
        use $uu;

        /// Serializes a Uuid as a Binary in the legacy UUID format.
        #[cfg_attr(docsrs, doc($feat))]
        pub fn serialize<S: Serializer>(val: &Uuid, serializer: S) -> Result<S::Ok, S::Error> {
            let binary = Binary::from_uuid_with_representation(crate::uuid::Uuid::from(*val), $rep);
            binary.serialize(serializer)
        }

        /// Deserializes a Uuid from a Binary in the legacy UUID format.
        #[cfg_attr(docsrs, doc($feat))]
        pub fn deserialize<'de, D>(deserializer: D) -> Result<Uuid, D::Error>
        where
            D: Deserializer<'de>,
        {
            let binary = Binary::deserialize(deserializer)?;
            let uuid = binary
                .to_uuid_with_representation($rep)
                .map_err(de::Error::custom)?;
            Ok(uuid.into())
        }
    };
}

<<<<<<< HEAD
=======
/// Contains functions to serialize a [`uuid::Uuid`] to a [`crate::Binary`] in the legacy
/// Java driver UUID format and deserialize [`uuid::Uuid`] from a [`crate::Binary`] in the legacy
/// Java driver format.
///
/// ```rust
/// #[cfg(feature = "uuid-1")]
/// # {
/// use serde::{Serialize, Deserialize};
/// use uuid::Uuid;
/// use bson::serde_helpers::uuid_1_as_java_legacy_binary;
///
/// #[derive(Serialize, Deserialize)]
/// struct Item {
///     #[serde(with = "uuid_1_as_java_legacy_binary")]
///     pub id: Uuid,
/// }
/// # }
/// ```
#[cfg(feature = "uuid-1")]
#[cfg_attr(docsrs, doc(cfg(feature = "uuid-1")))]
pub mod uuid_1_as_java_legacy_binary {
    as_legacy_binary_mod!(
        cfg(feature = "uuid-1"),
        uuid::Uuid,
        UuidRepresentation::JavaLegacy
    );
}

/// Contains functions to serialize a [`uuid::Uuid`] to a [`crate::Binary`] in the legacy Python
/// driver UUID format and deserialize [`uuid::Uuid`] from a [`crate::Binary`] in the legacy Python
/// driver format.
///
/// ```rust
/// # #[cfg(feature = "uuid-1")]
/// # {
/// use serde::{Serialize, Deserialize};
/// use uuid::Uuid;
/// use bson::serde_helpers::uuid_1_as_python_legacy_binary;
///
/// #[derive(Serialize, Deserialize)]
/// struct Item {
///     #[serde(with = "uuid_1_as_python_legacy_binary")]
///     pub id: Uuid,
/// }
/// # }
/// ```
#[cfg(feature = "uuid-1")]
#[cfg_attr(docsrs, doc(cfg(feature = "uuid-1")))]
pub mod uuid_1_as_python_legacy_binary {
    as_legacy_binary_mod!(
        cfg(feature = "uuid-1"),
        uuid::Uuid,
        UuidRepresentation::PythonLegacy
    );
}

/// Contains functions to serialize a [`uuid::Uuid`] to a [`crate::Binary`] in the legacy C# driver
/// UUID format and deserialize [`uuid::Uuid`] from a [`crate::Binary`] in the legacy C# driver
/// format.
///
/// ```rust
/// # #[cfg(feature = "uuid-1")]
/// # {
/// use serde::{Serialize, Deserialize};
/// use uuid::Uuid;
/// use bson::serde_helpers::uuid_1_as_c_sharp_legacy_binary;
///
/// #[derive(Serialize, Deserialize)]
/// struct Item {
///     #[serde(with = "uuid_1_as_c_sharp_legacy_binary")]
///     pub id: Uuid,
/// }
/// # }
/// ```
#[cfg(feature = "uuid-1")]
#[cfg_attr(docsrs, doc(cfg(feature = "uuid-1")))]
pub mod uuid_1_as_c_sharp_legacy_binary {
    as_legacy_binary_mod!(
        cfg(feature = "uuid-1"),
        uuid::Uuid,
        UuidRepresentation::CSharpLegacy
    );
}

>>>>>>> aa25c26a
/// Wrapping a type in `HumanReadable` signals to the BSON serde integration that it and all
/// recursively contained types should be serialized to and deserialized from their human-readable
/// formats.
#[derive(Copy, Clone, PartialEq, Eq, PartialOrd, Ord, Debug, Hash, Default)]
#[repr(transparent)]
pub struct HumanReadable<T>(pub T);

pub(crate) const HUMAN_READABLE_NEWTYPE: &str = "$__bson_private_human_readable";

impl<T: Serialize> Serialize for HumanReadable<T> {
    fn serialize<S>(&self, serializer: S) -> std::result::Result<S::Ok, S::Error>
    where
        S: serde::Serializer,
    {
        serializer.serialize_newtype_struct(HUMAN_READABLE_NEWTYPE, &self.0)
    }
}

impl<'de, T: Deserialize<'de>> Deserialize<'de> for HumanReadable<T> {
    fn deserialize<D>(deserializer: D) -> std::result::Result<Self, D::Error>
    where
        D: serde::Deserializer<'de>,
    {
        struct V<T>(PhantomData<fn() -> T>);
        impl<'de, T: Deserialize<'de>> Visitor<'de> for V<T> {
            type Value = HumanReadable<T>;
            fn expecting(&self, formatter: &mut std::fmt::Formatter) -> std::fmt::Result {
                formatter.write_str("HumanReadable wrapper")
            }
            fn visit_newtype_struct<D>(self, deserializer: D) -> Result<Self::Value, D::Error>
            where
                D: serde::Deserializer<'de>,
            {
                T::deserialize(deserializer).map(HumanReadable)
            }
        }
        deserializer.deserialize_newtype_struct(HUMAN_READABLE_NEWTYPE, V(PhantomData))
    }
}

impl<T: std::fmt::Display> std::fmt::Display for HumanReadable<T> {
    fn fmt(&self, f: &mut std::fmt::Formatter<'_>) -> std::fmt::Result {
        self.0.fmt(f)
    }
}

impl<T> From<T> for HumanReadable<T> {
    fn from(value: T) -> Self {
        Self(value)
    }
}

impl<T> Deref for HumanReadable<T> {
    type Target = T;

    fn deref(&self) -> &Self::Target {
        &self.0
    }
}

impl<T> DerefMut for HumanReadable<T> {
    fn deref_mut(&mut self) -> &mut Self::Target {
        &mut self.0
    }
}

impl<T, R> AsRef<R> for HumanReadable<T>
where
    R: ?Sized,
    <HumanReadable<T> as Deref>::Target: AsRef<R>,
{
    fn as_ref(&self) -> &R {
        self.deref().as_ref()
    }
}

impl<T, R: ?Sized> AsMut<R> for HumanReadable<T>
where
    <HumanReadable<T> as Deref>::Target: AsMut<R>,
{
    fn as_mut(&mut self) -> &mut R {
        self.deref_mut().as_mut()
    }
}

// One could imagine passthrough Borrow impls; however, it turns out that can't be made to work
// because of the existing base library impl of Borrow<T> for T will conflict despite that not
// actually being possible to construct (https://github.com/rust-lang/rust/issues/50237).  So,
// sadly, Borrow impls for HumanReadable are deliberately omitted :(

/// Wrapper type for deserializing BSON bytes with invalid UTF-8 sequences.
///
/// Any invalid UTF-8 strings contained in the wrapped type will be replaced with the Unicode
/// replacement character. This wrapper type only has an effect when deserializing from BSON bytes.
///
/// This wrapper type has no impact on serialization. Serializing a `Utf8LossyDeserialization<T>`
/// will call the `serialize` method for the wrapped `T`.
#[derive(Copy, Clone, PartialEq, Eq, PartialOrd, Ord, Debug, Hash, Default)]
#[repr(transparent)]
pub struct Utf8LossyDeserialization<T>(pub T);

pub(crate) const UTF8_LOSSY_NEWTYPE: &str = "$__bson_private_utf8_lossy";

impl<T: Serialize> Serialize for Utf8LossyDeserialization<T> {
    fn serialize<S>(&self, serializer: S) -> Result<S::Ok, S::Error>
    where
        S: Serializer,
    {
        self.0.serialize(serializer)
    }
}

impl<'de, T: Deserialize<'de>> Deserialize<'de> for Utf8LossyDeserialization<T> {
    fn deserialize<D>(deserializer: D) -> Result<Self, D::Error>
    where
        D: serde::Deserializer<'de>,
    {
        struct V<T>(PhantomData<fn() -> T>);
        impl<'de, T: Deserialize<'de>> Visitor<'de> for V<T> {
            type Value = Utf8LossyDeserialization<T>;
            fn expecting(&self, formatter: &mut std::fmt::Formatter) -> std::fmt::Result {
                formatter.write_str("Utf8Lossy wrapper")
            }
            fn visit_newtype_struct<D>(self, deserializer: D) -> Result<Self::Value, D::Error>
            where
                D: serde::Deserializer<'de>,
            {
                T::deserialize(deserializer).map(Utf8LossyDeserialization)
            }
        }
        deserializer.deserialize_newtype_struct(UTF8_LOSSY_NEWTYPE, V(PhantomData))
    }
}

impl<T: std::fmt::Display> std::fmt::Display for Utf8LossyDeserialization<T> {
    fn fmt(&self, f: &mut std::fmt::Formatter<'_>) -> std::fmt::Result {
        self.0.fmt(f)
    }
}

impl<T> From<T> for Utf8LossyDeserialization<T> {
    fn from(value: T) -> Self {
        Self(value)
    }
}

impl<T> Deref for Utf8LossyDeserialization<T> {
    type Target = T;

    fn deref(&self) -> &Self::Target {
        &self.0
    }
}

impl<T> DerefMut for Utf8LossyDeserialization<T> {
    fn deref_mut(&mut self) -> &mut Self::Target {
        &mut self.0
    }
}

impl<T, R> AsRef<R> for Utf8LossyDeserialization<T>
where
    R: ?Sized,
    <Utf8LossyDeserialization<T> as Deref>::Target: AsRef<R>,
{
    fn as_ref(&self) -> &R {
        self.deref().as_ref()
    }
}

impl<T, R: ?Sized> AsMut<R> for Utf8LossyDeserialization<T>
where
    <Utf8LossyDeserialization<T> as Deref>::Target: AsMut<R>,
{
    fn as_mut(&mut self) -> &mut R {
        self.deref_mut().as_mut()
    }
}<|MERGE_RESOLUTION|>--- conflicted
+++ resolved
@@ -6,34 +6,6 @@
     result::Result,
 };
 
-<<<<<<< HEAD
-=======
-#[cfg(feature = "uuid-1")]
-#[doc(inline)]
-pub use uuid_1_as_binary::{
-    deserialize as deserialize_uuid_1_from_binary,
-    serialize as serialize_uuid_1_as_binary,
-};
-#[cfg(feature = "uuid-1")]
-#[doc(inline)]
-pub use uuid_1_as_c_sharp_legacy_binary::{
-    deserialize as deserialize_uuid_1_from_c_sharp_legacy_binary,
-    serialize as serialize_uuid_1_as_c_sharp_legacy_binary,
-};
-#[cfg(feature = "uuid-1")]
-#[doc(inline)]
-pub use uuid_1_as_java_legacy_binary::{
-    deserialize as deserialize_uuid_1_from_java_legacy_binary,
-    serialize as serialize_uuid_1_as_java_legacy_binary,
-};
-#[cfg(feature = "uuid-1")]
-#[doc(inline)]
-pub use uuid_1_as_python_legacy_binary::{
-    deserialize as deserialize_uuid_1_from_python_legacy_binary,
-    serialize as serialize_uuid_1_as_python_legacy_binary,
-};
-
->>>>>>> aa25c26a
 /// Type converters for serializing and deserializing [`crate::oid::ObjectId`] using
 /// [`serde_with::serde_as`].
 ///
@@ -119,10 +91,6 @@
     use chrono::Utc;
     use serde::{Deserialize, Deserializer, Serialize, Serializer};
     use serde_with::{DeserializeAs, SerializeAs};
-<<<<<<< HEAD
-=======
-    use std::result::Result;
->>>>>>> aa25c26a
 
     serde_conv_doc!(
         /// Converts a [`DateTime`] to and from an RFC 3339 (ISO 8601) formatted string.
@@ -180,11 +148,6 @@
     );
 
     serde_conv_doc!(
-<<<<<<< HEAD
-        #[cfg(feature = "chrono-0_4")]
-        #[cfg_attr(docsrs, doc(cfg(feature = "chrono-0_4")))]
-=======
->>>>>>> aa25c26a
         /// Converts an `i64` integer to and from a [`DateTime`].
         ///
         /// The `i64` should represent milliseconds. See [`DateTime::from_millis`] for more details.
@@ -209,7 +172,6 @@
         },
         |date: DateTime| -> Result<i64, String> {
             Ok(date.timestamp_millis())
-<<<<<<< HEAD
         }
     );
 
@@ -240,38 +202,6 @@
             Ok(bson_date.to_chrono())
         }
     );
-=======
-        }
-    );
-
-    #[cfg(feature = "chrono-0_4")]
-    serde_conv_doc!(
-        #[cfg_attr(docsrs, doc(cfg(feature = "chrono-0_4")))]
-        /// Converts a [`chrono::DateTime`] to and from a [`DateTime`].
-        /// ```rust
-        /// # #[cfg(all(feature = "chrono-0_4", feature = "serde_with-3"))]
-        /// # {
-        /// use bson::serde_helpers::datetime;
-        /// use serde::{Serialize, Deserialize};
-        /// use serde_with::serde_as;
-        /// #[serde_as]
-        /// #[derive(Serialize, Deserialize)]
-        /// struct Event {
-        ///     #[serde_as(as = "datetime::FromChrono04DateTime")]
-        ///     pub date: chrono::DateTime<chrono::Utc>,
-        /// }
-        /// # }
-        /// ```
-        pub FromChrono04DateTime,
-        chrono::DateTime<Utc>,
-        |chrono_date: &chrono::DateTime<Utc>| -> Result<DateTime, String> {
-            Ok(DateTime::from_chrono(*chrono_date))
-        },
-        |bson_date: DateTime| -> Result<chrono::DateTime<Utc>, String> {
-            Ok(bson_date.to_chrono())
-        }
-    );
->>>>>>> aa25c26a
 
     #[cfg(feature = "time-0_3")]
     serde_conv_doc!(
@@ -302,22 +232,6 @@
     );
 }
 
-<<<<<<< HEAD
-/// Type converters for serializing and deserializing `u32` using [`serde_with::serde_as`].
-///
-/// ## Available converters
-/// - [`u32::FromTimestamp`] — converts a [`crate::Timestamp`] to and from a `u32`.
-/// - [`u32::AsTimestamp`] — converts a `u32` to and from a [`crate::Timestamp`].
-/// - [`u32::AsF64`] — converts a `u32` to and from an `f64`.
-/// - [`u32::AsI32`] — converts a `u32` to and from an `i32`.
-/// - [`u32::AsI64`] — converts a `u32` to and from an `i64`.
-#[cfg(feature = "serde_with-3")]
-#[cfg_attr(docsrs, doc(cfg(feature = "serde_with-3")))]
-pub mod u32 {
-    use crate::{macros::serde_conv_doc, Timestamp};
-    use serde::{Deserialize, Deserializer, Serialize, Serializer};
-    use serde_with::{DeserializeAs, SerializeAs};
-=======
 /// Type converters for serializing and deserializing `crate::Timestamp` using
 /// [`serde_with::serde_as`].
 ///
@@ -331,7 +245,6 @@
     use serde::{Deserialize, Deserializer, Serialize, Serializer};
     use serde_with::{DeserializeAs, SerializeAs};
     use std::result::Result;
->>>>>>> aa25c26a
 
     serde_conv_doc!(
         /// Converts a [`Timestamp`] to and from a `u32`.
@@ -342,30 +255,18 @@
         /// ```rust
         /// # #[cfg(feature = "serde_with-3")]
         /// # {
-<<<<<<< HEAD
-        /// use bson::{serde_helpers::datetime, DateTime};
-=======
         /// use bson::{serde_helpers::timestamp, Timestamp};
->>>>>>> aa25c26a
-        /// use serde::{Serialize, Deserialize};
-        /// use serde_with::serde_as;
-        /// #[serde_as]
-        /// #[derive(Serialize, Deserialize)]
-        /// struct Item {
-<<<<<<< HEAD
-        ///     #[serde_as(as = "u32::FromTimestamp")]
-=======
+        /// use serde::{Serialize, Deserialize};
+        /// use serde_with::serde_as;
+        /// #[serde_as]
+        /// #[derive(Serialize, Deserialize)]
+        /// struct Item {
         ///     #[serde_as(as = "timestamp::AsU32")]
->>>>>>> aa25c26a
         ///     pub timestamp: Timestamp,
         /// }
         /// # }
         /// ```
-<<<<<<< HEAD
-        pub FromTimestamp,
-=======
         pub AsU32,
->>>>>>> aa25c26a
         Timestamp,
         |timestamp: &Timestamp| -> Result<u32, String> {
             if timestamp.increment != 0 {
@@ -387,30 +288,18 @@
         /// ```rust
         /// # #[cfg(feature = "serde_with-3")]
         /// # {
-<<<<<<< HEAD
-        /// use bson::serde_helpers::u32;
-=======
         /// use bson::serde_helpers::timestamp;
->>>>>>> aa25c26a
         /// use serde::{Serialize, Deserialize};
         /// use serde_with::serde_as;
         /// #[serde_as]
         /// #[derive(Serialize, Deserialize)]
         /// struct Event {
-<<<<<<< HEAD
-        ///     #[serde_as(as = "u32::AsTimestamp")]
-=======
         ///     #[serde_as(as = "timestamp::FromU32")]
->>>>>>> aa25c26a
         ///     pub time: u32,
         /// }
         /// # }
         /// ```
-<<<<<<< HEAD
-        pub AsTimestamp,
-=======
         pub FromU32,
->>>>>>> aa25c26a
         u32,
         |value: &u32| -> Result<Timestamp, String> {
             Ok(Timestamp { time: *value, increment: 0 })
@@ -422,9 +311,6 @@
             Ok(timestamp.time)
         }
     );
-<<<<<<< HEAD
-
-=======
 }
 
 /// Type converters for serializing and deserializing `u32` using [`serde_with::serde_as`].
@@ -439,9 +325,7 @@
     use crate::macros::serde_conv_doc;
     use serde::{Deserialize, Deserializer, Serialize, Serializer};
     use serde_with::{DeserializeAs, SerializeAs};
-    use std::result::Result;
-
->>>>>>> aa25c26a
+
     serde_conv_doc!(
         /// Converts a `u32` to and from an `f64`.
         ///
@@ -463,11 +347,7 @@
         pub AsF64,
         u32,
         |value: &u32| -> Result<f64, String> {
-<<<<<<< HEAD
-            Ok(*value as f64)
-=======
             Ok(f64::from(*value))
->>>>>>> aa25c26a
         },
         |value: f64| -> Result<u32, String> {
             if (value - value as u32 as f64).abs() <= f64::EPSILON {
@@ -475,7 +355,6 @@
             } else {
                 Err(format!("Cannot convert f64 {} to u32", value))
             }
-<<<<<<< HEAD
         }
     );
 
@@ -528,7 +407,7 @@
         pub AsI64,
         u32,
         |value: &u32| -> Result<i64, String> {
-            Ok(*value as i64)
+            Ok(i64::from(*value))
         },
         |value: i64| -> Result<u32, String> {
             u32::try_from(value).map_err(|e| format!("Cannot convert i64 {} to u32: {}", value, e))
@@ -548,6 +427,7 @@
     use crate::macros::serde_conv_doc;
     use serde::{Deserialize, Deserializer, Serialize, Serializer};
     use serde_with::{DeserializeAs, SerializeAs};
+    use std::result::Result;
 
     serde_conv_doc!(
         /// Converts a `u64` to and from an `f64`.
@@ -583,63 +463,38 @@
             } else {
                 Err(format!("Cannot convert f64 {} to u64", value))
             }
-=======
->>>>>>> aa25c26a
-        }
-    );
-
-    serde_conv_doc!(
-<<<<<<< HEAD
+        }
+    );
+
+    serde_conv_doc!(
         /// Converts a `u64` to and from an `i32`.
-=======
-        /// Converts a `u32` to and from an `i32`.
->>>>>>> aa25c26a
         ///
         /// Errors if an exact conversion is not possible.
         /// ```rust
         /// # #[cfg(feature = "serde_with-3")]
         /// # {
-<<<<<<< HEAD
         /// use bson::{serde_helpers::u64};
-=======
-        /// use bson::{serde_helpers::u32};
->>>>>>> aa25c26a
-        /// use serde::{Serialize, Deserialize};
-        /// use serde_with::serde_as;
-        /// #[serde_as]
-        /// #[derive(Serialize, Deserialize)]
-        /// struct Item {
-<<<<<<< HEAD
+        /// use serde::{Serialize, Deserialize};
+        /// use serde_with::serde_as;
+        /// #[serde_as]
+        /// #[derive(Serialize, Deserialize)]
+        /// struct Item {
         ///     #[serde_as(as = "u64::AsI32")]
         ///     pub value: u64,
-=======
-        ///     #[serde_as(as = "u32::AsI32")]
-        ///     pub value: u32,
->>>>>>> aa25c26a
         /// }
         /// # }
         /// ```
         pub AsI32,
-<<<<<<< HEAD
         u64,
         |value: &u64| -> Result<i32, String> {
             i32::try_from(*value).map_err(|e| format!("Cannot convert u64 {} to i32: {}", value, e))
         },
         |value: i32| -> Result<u64, String> {
             u64::try_from(value).map_err(|e| format!("Cannot convert i32 {} to u64: {}", value, e))
-=======
-        u32,
-        |value: &u32| -> Result<i32, String> {
-            i32::try_from(*value).map_err(|e| format!("Cannot convert u32 {} to i32: {}", value, e))
-        },
-        |value: i32| -> Result<u32, String> {
-            u32::try_from(value).map_err(|e| format!("Cannot convert i32 {} to u32: {}", value, e))
->>>>>>> aa25c26a
-        }
-    );
-
-    serde_conv_doc!(
-<<<<<<< HEAD
+        }
+    );
+
+    serde_conv_doc!(
         /// Converts a `u64` to and from an `i64`.
         ///
         /// Errors if an exact conversion is not possible.
@@ -647,32 +502,17 @@
         /// # #[cfg(feature = "serde_with-3")]
         /// # {
         /// use bson::{serde_helpers::u64};
-=======
-        /// Converts a `u32` to and from an `i64`.
-        ///
-        /// Deserialization errors if an exact conversion is not possible.
-        /// ```rust
-        /// # #[cfg(feature = "serde_with-3")]
-        /// # {
-        /// use bson::{serde_helpers::u32};
->>>>>>> aa25c26a
-        /// use serde::{Serialize, Deserialize};
-        /// use serde_with::serde_as;
-        /// #[serde_as]
-        /// #[derive(Serialize, Deserialize)]
-        /// struct Item {
-<<<<<<< HEAD
+        /// use serde::{Serialize, Deserialize};
+        /// use serde_with::serde_as;
+        /// #[serde_as]
+        /// #[derive(Serialize, Deserialize)]
+        /// struct Item {
         ///     #[serde_as(as = "u64::AsI64")]
         ///     pub value: u64,
-=======
-        ///     #[serde_as(as = "u32::AsI64")]
-        ///     pub value: u32,
->>>>>>> aa25c26a
         /// }
         /// # }
         /// ```
         pub AsI64,
-<<<<<<< HEAD
         u64,
         |value: &u64| -> Result<i64, String> {
             i64::try_from(*value).map_err(|e| format!("Cannot convert u64 {} to i64: {}", value, e))
@@ -726,71 +566,10 @@
         },
         |bson_uuid: crate::uuid::Uuid| -> Result<Uuid, String> {
             Ok(bson_uuid.into())
-=======
-        u32,
-        |value: &u32| -> Result<i64, String> {
-            Ok(i64::from(*value))
-        },
-        |value: i64| -> Result<u32, String> {
-            u32::try_from(value).map_err(|e| format!("Cannot convert i64 {} to u32: {}", value, e))
-        }
-    );
-}
-
-/// Type converters for serializing and deserializing `u64` using [`serde_with::serde_as`].
-///
-/// ## Available converters
-/// - [`u64::AsF64`] — converts a `u64` to and from an `f64`.
-/// - [`u64::AsI32`] — converts a `u64` to and from an `i32`.
-/// - [`u64::AsI64`] — converts a `u64` to and from an `i64`.
-#[cfg(feature = "serde_with-3")]
-#[cfg_attr(docsrs, doc(cfg(feature = "serde_with-3")))]
-pub mod u64 {
-    use crate::macros::serde_conv_doc;
-    use serde::{Deserialize, Deserializer, Serialize, Serializer};
-    use serde_with::{DeserializeAs, SerializeAs};
-    use std::result::Result;
-
-    serde_conv_doc!(
-        /// Converts a `u64` to and from an `f64`.
-        ///
-        /// Errors if an exact conversion is not possible.
-        ///
-        /// ```rust
-        /// # #[cfg(feature = "serde_with-3")]
-        /// # {
-        /// use bson::serde_helpers::u64;
-        /// use serde::{Serialize, Deserialize};
-        /// use serde_with::serde_as;
-        /// #[serde_as]
-        /// #[derive(Serialize, Deserialize)]
-        /// struct FileInfo {
-        ///     #[serde_as(as = "u64::AsF64")]
-        ///     pub size_bytes: u64,
-        /// }
-        /// # }
-        /// ```
-        pub AsF64,
-        u64,
-        |value: &u64| -> Result<f64, String> {
-            if value < &u64::MAX && *value == *value as f64 as u64 {
-                Ok(*value as f64)
-            } else {
-                Err(format!("Cannot convert u64 {} to f64", value))
-            }
-        },
-        |value: f64| -> Result<u64, String> {
-            if (value - value as u64 as f64).abs() <= f64::EPSILON {
-               Ok(value as u64)
-            } else {
-                Err(format!("Cannot convert f64 {} to u64", value))
-            }
->>>>>>> aa25c26a
-        }
-    );
-
-    serde_conv_doc!(
-<<<<<<< HEAD
+        }
+    );
+
+    serde_conv_doc!(
         /// Serializes a [`Uuid`] to a [`Binary`] in the legacy C# driver UUID format and
         /// deserializes [`Uuid`] from a [`Binary`] in the legacy C# driver format.
         /// ```rust
@@ -822,37 +601,10 @@
                 .to_uuid_with_representation(crate::uuid::UuidRepresentation::CSharpLegacy)
                 .map_err(|e| e.to_string())?;
             Ok(inner.into())
-=======
-        /// Converts a `u64` to and from an `i32`.
-        ///
-        /// Errors if an exact conversion is not possible.
-        /// ```rust
-        /// # #[cfg(feature = "serde_with-3")]
-        /// # {
-        /// use bson::{serde_helpers::u64};
-        /// use serde::{Serialize, Deserialize};
-        /// use serde_with::serde_as;
-        /// #[serde_as]
-        /// #[derive(Serialize, Deserialize)]
-        /// struct Item {
-        ///     #[serde_as(as = "u64::AsI32")]
-        ///     pub value: u64,
-        /// }
-        /// # }
-        /// ```
-        pub AsI32,
-        u64,
-        |value: &u64| -> Result<i32, String> {
-            i32::try_from(*value).map_err(|e| format!("Cannot convert u64 {} to i32: {}", value, e))
-        },
-        |value: i32| -> Result<u64, String> {
-            u64::try_from(value).map_err(|e| format!("Cannot convert i32 {} to u64: {}", value, e))
->>>>>>> aa25c26a
-        }
-    );
-
-    serde_conv_doc!(
-<<<<<<< HEAD
+        }
+    );
+
+    serde_conv_doc!(
         /// Serializes a [`Uuid`] to a [`Binary`] in the legacy Java driver UUID format and
         /// deserializes [`Uuid`] from a [`Binary`] in the legacy Java driver format.
         /// ```rust
@@ -919,32 +671,6 @@
                 .to_uuid_with_representation(crate::uuid::UuidRepresentation::PythonLegacy)
                 .map_err(|e| e.to_string())?;
             Ok(inner.into())
-=======
-        /// Converts a `u64` to and from an `i64`.
-        ///
-        /// Errors if an exact conversion is not possible.
-        /// ```rust
-        /// # #[cfg(feature = "serde_with-3")]
-        /// # {
-        /// use bson::{serde_helpers::u64};
-        /// use serde::{Serialize, Deserialize};
-        /// use serde_with::serde_as;
-        /// #[serde_as]
-        /// #[derive(Serialize, Deserialize)]
-        /// struct Item {
-        ///     #[serde_as(as = "u64::AsI64")]
-        ///     pub value: u64,
-        /// }
-        /// # }
-        /// ```
-        pub AsI64,
-        u64,
-        |value: &u64| -> Result<i64, String> {
-            i64::try_from(*value).map_err(|e| format!("Cannot convert u64 {} to i64: {}", value, e))
-        },
-        |value: i64| -> Result<u64, String> {
-            u64::try_from(value).map_err(|e| format!("Cannot convert i64 {} to u64: {}", value, e))
->>>>>>> aa25c26a
         }
     );
 }
@@ -1004,93 +730,6 @@
     };
 }
 
-<<<<<<< HEAD
-=======
-/// Contains functions to serialize a [`uuid::Uuid`] to a [`crate::Binary`] in the legacy
-/// Java driver UUID format and deserialize [`uuid::Uuid`] from a [`crate::Binary`] in the legacy
-/// Java driver format.
-///
-/// ```rust
-/// #[cfg(feature = "uuid-1")]
-/// # {
-/// use serde::{Serialize, Deserialize};
-/// use uuid::Uuid;
-/// use bson::serde_helpers::uuid_1_as_java_legacy_binary;
-///
-/// #[derive(Serialize, Deserialize)]
-/// struct Item {
-///     #[serde(with = "uuid_1_as_java_legacy_binary")]
-///     pub id: Uuid,
-/// }
-/// # }
-/// ```
-#[cfg(feature = "uuid-1")]
-#[cfg_attr(docsrs, doc(cfg(feature = "uuid-1")))]
-pub mod uuid_1_as_java_legacy_binary {
-    as_legacy_binary_mod!(
-        cfg(feature = "uuid-1"),
-        uuid::Uuid,
-        UuidRepresentation::JavaLegacy
-    );
-}
-
-/// Contains functions to serialize a [`uuid::Uuid`] to a [`crate::Binary`] in the legacy Python
-/// driver UUID format and deserialize [`uuid::Uuid`] from a [`crate::Binary`] in the legacy Python
-/// driver format.
-///
-/// ```rust
-/// # #[cfg(feature = "uuid-1")]
-/// # {
-/// use serde::{Serialize, Deserialize};
-/// use uuid::Uuid;
-/// use bson::serde_helpers::uuid_1_as_python_legacy_binary;
-///
-/// #[derive(Serialize, Deserialize)]
-/// struct Item {
-///     #[serde(with = "uuid_1_as_python_legacy_binary")]
-///     pub id: Uuid,
-/// }
-/// # }
-/// ```
-#[cfg(feature = "uuid-1")]
-#[cfg_attr(docsrs, doc(cfg(feature = "uuid-1")))]
-pub mod uuid_1_as_python_legacy_binary {
-    as_legacy_binary_mod!(
-        cfg(feature = "uuid-1"),
-        uuid::Uuid,
-        UuidRepresentation::PythonLegacy
-    );
-}
-
-/// Contains functions to serialize a [`uuid::Uuid`] to a [`crate::Binary`] in the legacy C# driver
-/// UUID format and deserialize [`uuid::Uuid`] from a [`crate::Binary`] in the legacy C# driver
-/// format.
-///
-/// ```rust
-/// # #[cfg(feature = "uuid-1")]
-/// # {
-/// use serde::{Serialize, Deserialize};
-/// use uuid::Uuid;
-/// use bson::serde_helpers::uuid_1_as_c_sharp_legacy_binary;
-///
-/// #[derive(Serialize, Deserialize)]
-/// struct Item {
-///     #[serde(with = "uuid_1_as_c_sharp_legacy_binary")]
-///     pub id: Uuid,
-/// }
-/// # }
-/// ```
-#[cfg(feature = "uuid-1")]
-#[cfg_attr(docsrs, doc(cfg(feature = "uuid-1")))]
-pub mod uuid_1_as_c_sharp_legacy_binary {
-    as_legacy_binary_mod!(
-        cfg(feature = "uuid-1"),
-        uuid::Uuid,
-        UuidRepresentation::CSharpLegacy
-    );
-}
-
->>>>>>> aa25c26a
 /// Wrapping a type in `HumanReadable` signals to the BSON serde integration that it and all
 /// recursively contained types should be serialized to and deserialized from their human-readable
 /// formats.
