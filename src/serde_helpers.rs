//! Collection of helper functions for serializing to and deserializing from BSON using Serde

use std::{
    convert::TryFrom,
    marker::PhantomData,
    ops::{Deref, DerefMut},
    result::Result,
};

use serde::{de::Visitor, ser, Deserialize, Serialize, Serializer};

#[doc(inline)]
pub use i64_as_bson_datetime::{
    deserialize as deserialize_i64_from_bson_datetime,
    serialize as serialize_i64_as_bson_datetime,
};
#[cfg(feature = "time-0_3")]
#[doc(inline)]
pub use time_0_3_offsetdatetime_as_bson_datetime::{
    deserialize as deserialize_time_0_3_offsetdatetime_from_bson_datetime,
    serialize as serialize_time_0_3_offsetdatetime_as_bson_datetime,
};
#[doc(inline)]
pub use timestamp_as_u32::{
    deserialize as deserialize_timestamp_from_u32,
    serialize as serialize_timestamp_as_u32,
};
#[doc(inline)]
pub use u32_as_f64::{deserialize as deserialize_u32_from_f64, serialize as serialize_u32_as_f64};
#[doc(inline)]
pub use u32_as_timestamp::{
    deserialize as deserialize_u32_from_timestamp,
    serialize as serialize_u32_as_timestamp,
};
#[doc(inline)]
pub use u64_as_f64::{deserialize as deserialize_u64_from_f64, serialize as serialize_u64_as_f64};

#[cfg(feature = "uuid-1")]
#[doc(inline)]
pub use uuid_1_as_binary::{
    deserialize as deserialize_uuid_1_from_binary,
    serialize as serialize_uuid_1_as_binary,
};
#[cfg(feature = "uuid-1")]
#[doc(inline)]
pub use uuid_1_as_c_sharp_legacy_binary::{
    deserialize as deserialize_uuid_1_from_c_sharp_legacy_binary,
    serialize as serialize_uuid_1_as_c_sharp_legacy_binary,
};
#[cfg(feature = "uuid-1")]
#[doc(inline)]
pub use uuid_1_as_java_legacy_binary::{
    deserialize as deserialize_uuid_1_from_java_legacy_binary,
    serialize as serialize_uuid_1_as_java_legacy_binary,
};
#[cfg(feature = "uuid-1")]
#[doc(inline)]
pub use uuid_1_as_python_legacy_binary::{
    deserialize as deserialize_uuid_1_from_python_legacy_binary,
    serialize as serialize_uuid_1_as_python_legacy_binary,
};

/// Attempts to serialize a u32 as an i32. Errors if an exact conversion is not possible.
pub fn serialize_u32_as_i32<S: Serializer>(val: &u32, serializer: S) -> Result<S::Ok, S::Error> {
    match i32::try_from(*val) {
        Ok(val) => serializer.serialize_i32(val),
        Err(_) => Err(ser::Error::custom(format!("cannot convert {} to i32", val))),
    }
}

/// Serializes a u32 as an i64.
pub fn serialize_u32_as_i64<S: Serializer>(val: &u32, serializer: S) -> Result<S::Ok, S::Error> {
    serializer.serialize_i64(*val as i64)
}

/// Attempts to serialize a u64 as an i32. Errors if an exact conversion is not possible.
pub fn serialize_u64_as_i32<S: Serializer>(val: &u64, serializer: S) -> Result<S::Ok, S::Error> {
    match i32::try_from(*val) {
        Ok(val) => serializer.serialize_i32(val),
        Err(_) => Err(ser::Error::custom(format!("cannot convert {} to i32", val))),
    }
}

/// Attempts to serialize a u64 as an i64. Errors if an exact conversion is not possible.
pub fn serialize_u64_as_i64<S: Serializer>(val: &u64, serializer: S) -> Result<S::Ok, S::Error> {
    match i64::try_from(*val) {
        Ok(val) => serializer.serialize_i64(val),
        Err(_) => Err(ser::Error::custom(format!("cannot convert {} to i64", val))),
    }
}

#[cfg(feature = "serde_with-3")]
pub mod object_id {
    use crate::oid::ObjectId;
<<<<<<< HEAD
    use serde::{Deserialize, Deserializer, Serialize, Serializer};
    use serde_with::{DeserializeAs, SerializeAs};

    my_serde_conv!(
        /// Contains functions to serialize an ObjectId as a hex string and deserialize an
        /// ObjectId from a hex string
        /// ```rust
        /// # #[cfg(feature = "serde_with-3")]
        /// {
        /// # use serde::{Serialize, Deserialize};
        /// # use bson::serde_helpers::object_id;
        /// # use serde_with::serde_as;
        /// # use bson::oid::ObjectId;
        /// #[serde_as]
        /// #[derive(Serialize, Deserialize)]
        /// struct Item {
        ///     #[serde_as(as = "object_id::AsHexString")]
        ///     pub id: ObjectId,
        /// }
        /// # }
        /// ```

        pub AsHexString,
        ObjectId,
        |oid: &ObjectId| -> Result<String, String> {
            Ok(oid.to_hex())
        },
        |hex: String| -> Result<ObjectId, String> {
            ObjectId::parse_str(&hex).map_err(|e| format!("Invalid ObjectId string, {}: {}", hex, e))
        }
    );

    my_serde_conv!(
        /// Contains functions to serialize a hex string as an ObjectId and deserialize a
        /// hex string from an ObjectId
        /// ```rust
        /// # #[cfg(feature = "serde_with-3")]
        /// {
        /// # use serde::{Serialize, Deserialize};
        /// # use bson::serde_helpers::object_id;
        /// # use serde_with::serde_as;
        /// #[serde_as]
        /// #[derive(Serialize, Deserialize)]
        /// struct Item {
        ///     #[serde_as(as = "object_id::FromHexString")]
        ///     pub id: String,
        /// }
        /// # }
        /// ```
        pub FromHexString,
        String,
        |hex: &String| -> Result<ObjectId, String> {
            ObjectId::parse_str(hex).map_err(|e| format!("Invalid ObjectId string, {}: {}", hex, e))
        },
        |oid: ObjectId| -> Result<String, String> {
            Ok(oid.to_hex())
        }
    );
=======
    use serde::{ser, Deserialize, Deserializer, Serialize, Serializer};
    use serde_with::{DeserializeAs, SerializeAs};

    /// Contains functions to serialize an ObjectId as a hex string and deserialize an
    /// ObjectId from a hex string
    /// ```rust
    /// # #[cfg(feature = "serde_with-3")]
    /// {
    /// # use serde::{Serialize, Deserialize};
    /// # use bson::serde_helpers::object_id;
    /// # use serde_with::serde_as;
    /// # use bson::oid::ObjectId;
    /// #[serde_as]
    /// #[derive(Serialize, Deserialize)]
    /// struct Item {
    ///     #[serde_as(as = "object_id::AsHexString")]
    ///     pub id: ObjectId,
    /// }
    /// # }
    /// ```
    pub struct AsHexString;

    impl SerializeAs<ObjectId> for AsHexString {
        fn serialize_as<S>(val: &ObjectId, serializer: S) -> Result<S::Ok, S::Error>
        where
            S: Serializer,
        {
            val.to_hex().serialize(serializer)
        }
    }

    impl<'de> DeserializeAs<'de, ObjectId> for AsHexString {
        fn deserialize_as<D>(deserializer: D) -> Result<ObjectId, D::Error>
        where
            D: Deserializer<'de>,
        {
            let hex_string = String::deserialize(deserializer)?;
            ObjectId::parse_str(&hex_string).map_err(serde::de::Error::custom)
        }
    }

    /// Contains functions to serialize a hex string as an ObjectId and deserialize a
    /// hex string from an ObjectId
    /// ```rust
    /// # #[cfg(feature = "serde_with-3")]
    /// {
    /// # use serde::{Serialize, Deserialize};
    /// # use bson::serde_helpers::object_id;
    /// # use serde_with::serde_as;
    /// #[serde_as]
    /// #[derive(Serialize, Deserialize)]
    /// struct Item {
    ///     #[serde_as(as = "object_id::FromHexString")]
    ///     pub id: String,
    /// }
    /// # }
    /// ```
    pub struct FromHexString;

    impl SerializeAs<String> for FromHexString {
        fn serialize_as<S>(val: &String, serializer: S) -> Result<S::Ok, S::Error>
        where
            S: Serializer,
        {
            match ObjectId::parse_str(val) {
                Ok(oid) => oid.serialize(serializer),
                Err(e) => Err(ser::Error::custom(format!(
                    "cannot convert {} to ObjectId: {}",
                    val, e
                ))),
            }
        }
    }

    impl<'de> DeserializeAs<'de, String> for FromHexString {
        fn deserialize_as<D>(deserializer: D) -> Result<String, D::Error>
        where
            D: Deserializer<'de>,
        {
            let object_id = ObjectId::deserialize(deserializer)?;
            Ok(object_id.to_hex())
        }
    }
>>>>>>> 95774f9f
}

/// Contains functions to serialize a u32 as an f64 (BSON double) and deserialize a
/// u32 from an f64 (BSON double).
///
/// ```rust
/// # use serde::{Serialize, Deserialize};
/// # use bson::serde_helpers::u32_as_f64;
/// #[derive(Serialize, Deserialize)]
/// struct FileInfo {
///     #[serde(with = "u32_as_f64")]
///     pub size_bytes: u32,
/// }
/// ```
pub mod u32_as_f64 {
    use serde::{de, Deserialize, Deserializer, Serializer};

    /// Deserializes a u32 from an f64 (BSON double). Errors if an exact conversion is not possible.
    pub fn deserialize<'de, D>(deserializer: D) -> Result<u32, D::Error>
    where
        D: Deserializer<'de>,
    {
        let f = f64::deserialize(deserializer)?;
        if (f - f as u32 as f64).abs() <= f64::EPSILON {
            Ok(f as u32)
        } else {
            Err(de::Error::custom(format!(
                "cannot convert f64 (BSON double) {} to u32",
                f
            )))
        }
    }

    /// Serializes a u32 as an f64 (BSON double).
    pub fn serialize<S: Serializer>(val: &u32, serializer: S) -> Result<S::Ok, S::Error> {
        serializer.serialize_f64(*val as f64)
    }
}

/// Contains functions to serialize a u64 as an f64 (BSON double) and deserialize a
/// u64 from an f64 (BSON double).
///
/// ```rust
/// # use serde::{Serialize, Deserialize};
/// # use bson::serde_helpers::u64_as_f64;
/// #[derive(Serialize, Deserialize)]
/// struct FileInfo {
///     #[serde(with = "u64_as_f64")]
///     pub size_bytes: u64,
/// }
/// ```
pub mod u64_as_f64 {
    use serde::{de, ser, Deserialize, Deserializer, Serializer};

    /// Deserializes a u64 from an f64 (BSON double). Errors if an exact conversion is not possible.
    pub fn deserialize<'de, D>(deserializer: D) -> Result<u64, D::Error>
    where
        D: Deserializer<'de>,
    {
        let f = f64::deserialize(deserializer)?;
        if (f - f as u64 as f64).abs() <= f64::EPSILON {
            Ok(f as u64)
        } else {
            Err(de::Error::custom(format!(
                "cannot convert f64 (BSON double) {} to u64",
                f
            )))
        }
    }

    /// Serializes a u64 as an f64 (BSON double). Errors if an exact conversion is not possible.
    pub fn serialize<S: Serializer>(val: &u64, serializer: S) -> Result<S::Ok, S::Error> {
        if val < &u64::MAX && *val == *val as f64 as u64 {
            serializer.serialize_f64(*val as f64)
        } else {
            Err(ser::Error::custom(format!(
                "cannot convert u64 {} to f64 (BSON double)",
                val
            )))
        }
    }
}

/// Contains functions to serialize a [`time::OffsetDateTime`] as a [`crate::DateTime`] and
/// deserialize a [`time::OffsetDateTime`] from a [`crate::DateTime`].
///
/// ```rust
/// # #[cfg(feature = "time-0_3")]
/// # {
/// # use serde::{Serialize, Deserialize};
/// # use bson::serde_helpers::time_0_3_offsetdatetime_as_bson_datetime;
/// #[derive(Serialize, Deserialize)]
/// struct Event {
///     #[serde(with = "time_0_3_offsetdatetime_as_bson_datetime")]
///     pub date: time::OffsetDateTime,
/// }
/// # }
/// ```
#[cfg(feature = "time-0_3")]
#[cfg_attr(docsrs, doc(cfg(feature = "time-0_3")))]
pub mod time_0_3_offsetdatetime_as_bson_datetime {
    use crate::DateTime;
    use serde::{Deserialize, Deserializer, Serialize, Serializer};
    use std::result::Result;

    /// Deserializes a [`time::OffsetDateTime`] from a [`crate::DateTime`].
    #[cfg_attr(docsrs, doc(cfg(feature = "time-0_3")))]
    pub fn deserialize<'de, D>(deserializer: D) -> Result<time::OffsetDateTime, D::Error>
    where
        D: Deserializer<'de>,
    {
        let datetime = DateTime::deserialize(deserializer)?;
        Ok(datetime.to_time_0_3())
    }

    /// Serializes a [`time::OffsetDateTime`] as a [`crate::DateTime`].
    #[cfg_attr(docsrs, doc(cfg(feature = "time-0_3")))]
    pub fn serialize<S: Serializer>(
        val: &time::OffsetDateTime,
        serializer: S,
    ) -> Result<S::Ok, S::Error> {
        let datetime = DateTime::from_time_0_3(val.to_owned());
        datetime.serialize(serializer)
    }
}

#[cfg(feature = "serde_with-3")]
#[cfg_attr(docsrs, doc(cfg(feature = "serde_with-3")))]
pub mod bson_datetime {
    use crate::{Bson, DateTime};
    use chrono::Utc;
    use serde::{de, ser, Deserialize, Deserializer, Serialize, Serializer};
    use serde_with::{DeserializeAs, SerializeAs};
    use std::result::Result;

    /// Contains functions to serialize a [`crate::DateTime`] as an RFC 3339 (ISO 8601) formatted
    /// string and deserialize a [`crate::DateTime`] from an RFC 3339 (ISO 8601) formatted
    /// string.
    ///
    /// ```rust
    /// # #[cfg(feature = "serde_with-3")]
    /// {
    /// # use serde::{Serialize, Deserialize};
<<<<<<< HEAD
    /// # use bson::serde_helpers::bson_datetime::AsRfc3339String;
=======
    /// # use bson::serde_helpers::bson_datetime;
>>>>>>> 95774f9f
    /// # use serde_with::serde_as;
    /// #[serde_as]
    /// #[derive(Serialize, Deserialize)]
    /// struct Event {
<<<<<<< HEAD
    ///     #[serde_as(as = "AsRfc3339String")]
=======
    ///     #[serde_as(as = "bson_datetime::AsRfc3339String")]
>>>>>>> 95774f9f
    ///     pub date: bson::DateTime,
    /// }
    /// # }
    /// ```
    pub struct AsRfc3339String;

    impl SerializeAs<crate::DateTime> for AsRfc3339String {
        fn serialize_as<S>(val: &crate::DateTime, serializer: S) -> Result<S::Ok, S::Error>
        where
            S: Serializer,
        {
            let formatted = val.try_to_rfc3339_string().map_err(|e| {
                ser::Error::custom(format!("cannot format {} as RFC 3339: {}", val, e))
            })?;
            serializer.serialize_str(&formatted)
        }
    }

    impl<'de> DeserializeAs<'de, crate::DateTime> for AsRfc3339String {
        fn deserialize_as<D>(deserializer: D) -> Result<crate::DateTime, D::Error>
        where
            D: Deserializer<'de>,
        {
            let iso = String::deserialize(deserializer)?;
            let date = crate::DateTime::parse_rfc3339_str(&iso).map_err(|e| {
                de::Error::custom(format!(
                    "cannot parse RFC 3339 datetime from \"{}\": {}",
                    iso, e
                ))
            })?;
            Ok(date)
        }
    }

    /// Contains functions to serialize an RFC 3339 (ISO 8601) formatted string as a
    /// [`crate::DateTime`] and deserialize an RFC 3339 (ISO 8601) formatted string from a
    /// [`crate::DateTime`].
    ///
    /// ```rust
    /// # #[cfg(feature = "serde_with-3")]
    /// {
    /// # use serde::{Serialize, Deserialize};
<<<<<<< HEAD
    /// # use bson::serde_helpers::bson_datetime::FromRfc3339String;
=======
    /// # use bson::serde_helpers::bson_datetime;
>>>>>>> 95774f9f
    /// # use serde_with::serde_as;
    /// #[serde_as]
    /// #[derive(Serialize, Deserialize)]
    /// struct Event {
<<<<<<< HEAD
    ///     #[serde_as(as = "FromRfc3339String")]
=======
    ///     #[serde_as(as = "bson_datetime::FromRfc3339String")]
>>>>>>> 95774f9f
    ///     pub date: String,
    /// }
    /// # }
    /// ```
    pub struct FromRfc3339String;

    impl SerializeAs<String> for FromRfc3339String {
        fn serialize_as<S>(val: &String, serializer: S) -> Result<S::Ok, S::Error>
        where
            S: Serializer,
        {
            let date = DateTime::parse_rfc3339_str(val).map_err(|e| {
                ser::Error::custom(format!("cannot convert {} to DateTime: {}", val, e))
            })?;
            Bson::DateTime(date).serialize(serializer)
        }
    }

    impl<'de> DeserializeAs<'de, String> for FromRfc3339String {
        fn deserialize_as<D>(deserializer: D) -> Result<String, D::Error>
        where
            D: Deserializer<'de>,
        {
            let date = DateTime::deserialize(deserializer)?;
            date.try_to_rfc3339_string().map_err(|e| {
                de::Error::custom(format!("cannot format {} as RFC 3339: {}", date, e))
            })
        }
    }

    #[cfg(all(feature = "chrono-0_4", feature = "serde_with-3"))]
    #[cfg_attr(
        docsrs,
        doc(cfg(all(feature = "chrono-0_4", feature = "serde_with-3")))
    )]
    /// Contains functions to serialize a [`chrono::DateTime`] as a [`crate::DateTime`] and
    /// deserialize a [`chrono::DateTime`] from a [`crate::DateTime`].
    ///
    /// ```rust
    /// # #[cfg(all(feature = "chrono-0_4", feature = "serde_with-3"))]
    /// # {
    /// # use serde::{Serialize, Deserialize};
    /// # use bson::serde_helpers::bson_datetime;
    /// # use serde_with::serde_as;
    /// #[serde_as]
    /// #[derive(Serialize, Deserialize)]
    /// struct Event {
    ///     #[serde_as(as = "bson_datetime::FromChronoDateTime")]
    ///     pub date: chrono::DateTime<chrono::Utc>,
    /// }
    /// # }
    /// ```
    pub struct FromChronoDateTime;

    impl SerializeAs<chrono::DateTime<Utc>> for FromChronoDateTime {
        fn serialize_as<S>(val: &chrono::DateTime<Utc>, serializer: S) -> Result<S::Ok, S::Error>
        where
            S: Serializer,
        {
            let datetime = DateTime::from_chrono(val.to_owned());
            datetime.serialize(serializer)
        }
    }

    impl<'de> DeserializeAs<'de, chrono::DateTime<Utc>> for FromChronoDateTime {
        fn deserialize_as<D>(deserializer: D) -> Result<chrono::DateTime<Utc>, D::Error>
        where
            D: Deserializer<'de>,
        {
            let datetime = DateTime::deserialize(deserializer)?;
            Ok(datetime.to_chrono())
        }
    }
}

/// Contains functions to `serialize` a `i64` integer as [`crate::DateTime`] and
/// `deserialize` a `i64` integer from [`crate::DateTime`].
///
/// ### The i64 should represent seconds `(DateTime::timestamp_millis(..))`.
///
/// ```rust
/// # use serde::{Serialize, Deserialize};
/// # use bson::serde_helpers::i64_as_bson_datetime;
/// #[derive(Serialize, Deserialize)]
/// struct Item {
///     #[serde(with = "i64_as_bson_datetime")]
///     pub now: i64,
/// }
/// ```
pub mod i64_as_bson_datetime {
    use crate::DateTime;
    use serde::{Deserialize, Deserializer, Serialize, Serializer};

    /// Deserializes a i64 integer from a DateTime.
    pub fn deserialize<'de, D>(deserializer: D) -> Result<i64, D::Error>
    where
        D: Deserializer<'de>,
    {
        let date: DateTime = DateTime::deserialize(deserializer)?;
        Ok(date.timestamp_millis())
    }

    /// Serializes a i64 integer as a DateTime.
    pub fn serialize<S: Serializer>(val: &i64, serializer: S) -> Result<S::Ok, S::Error> {
        let date_time = DateTime::from_millis(*val);
        date_time.serialize(serializer)
    }
}

#[allow(unused_macros)]
macro_rules! as_binary_mod {
    ($feat:meta, $uu:path) => {
        use serde::{Deserialize, Deserializer, Serialize, Serializer};
        use std::result::Result;
        use $uu;

        /// Serializes a Uuid as a Binary.
        #[cfg_attr(docsrs, doc($feat))]
        pub fn serialize<S: Serializer>(val: &Uuid, serializer: S) -> Result<S::Ok, S::Error> {
            crate::uuid::Uuid::from(*val).serialize(serializer)
        }

        /// Deserializes a Uuid from a Binary.
        #[cfg_attr(docsrs, doc($feat))]
        pub fn deserialize<'de, D>(deserializer: D) -> Result<Uuid, D::Error>
        where
            D: Deserializer<'de>,
        {
            let bson_uuid = crate::uuid::Uuid::deserialize(deserializer)?;
            Ok(bson_uuid.into())
        }
    };
}

/// Contains functions to serialize a [`uuid::Uuid`] as a [`crate::Binary`] and deserialize a
/// [`uuid::Uuid`] from a [`crate::Binary`].
///
/// ```rust
/// # #[cfg(feature = "uuid-1")]
/// # {
/// use serde::{Serialize, Deserialize};
/// use uuid::Uuid;
/// use bson::serde_helpers::uuid_1_as_binary;
///
/// #[derive(Serialize, Deserialize)]
/// struct Item {
///     #[serde(with = "uuid_1_as_binary")]
///     pub id: Uuid,
/// }
/// # }
/// ```
#[cfg(feature = "uuid-1")]
#[cfg_attr(docsrs, doc(cfg(feature = "uuid-1")))]
pub mod uuid_1_as_binary {
    as_binary_mod!(cfg(feature = "uuid-1"), uuid::Uuid);
}

#[allow(unused_macros)]
macro_rules! as_legacy_binary_mod {
    ($feat:meta, $uu:path, $rep:path) => {
        use crate::{uuid::UuidRepresentation, Binary};
        use serde::{de, Deserialize, Deserializer, Serialize, Serializer};
        use std::result::Result;
        use $uu;

        /// Serializes a Uuid as a Binary in the legacy UUID format.
        #[cfg_attr(docsrs, doc($feat))]
        pub fn serialize<S: Serializer>(val: &Uuid, serializer: S) -> Result<S::Ok, S::Error> {
            let binary = Binary::from_uuid_with_representation(crate::uuid::Uuid::from(*val), $rep);
            binary.serialize(serializer)
        }

        /// Deserializes a Uuid from a Binary in the legacy UUID format.
        #[cfg_attr(docsrs, doc($feat))]
        pub fn deserialize<'de, D>(deserializer: D) -> Result<Uuid, D::Error>
        where
            D: Deserializer<'de>,
        {
            let binary = Binary::deserialize(deserializer)?;
            let uuid = binary
                .to_uuid_with_representation($rep)
                .map_err(de::Error::custom)?;
            Ok(uuid.into())
        }
    };
}

/// Contains functions to serialize a [`uuid::Uuid`] to a [`crate::Binary`] in the legacy
/// Java driver UUID format and deserialize [`uuid::Uuid`] from a [`crate::Binary`] in the legacy
/// Java driver format.
///
/// ```rust
/// #[cfg(feature = "uuid-1")]
/// # {
/// use serde::{Serialize, Deserialize};
/// use uuid::Uuid;
/// use bson::serde_helpers::uuid_1_as_java_legacy_binary;
///
/// #[derive(Serialize, Deserialize)]
/// struct Item {
///     #[serde(with = "uuid_1_as_java_legacy_binary")]
///     pub id: Uuid,
/// }
/// # }
/// ```
#[cfg(feature = "uuid-1")]
#[cfg_attr(docsrs, doc(cfg(feature = "uuid-1")))]
pub mod uuid_1_as_java_legacy_binary {
    as_legacy_binary_mod!(
        cfg(feature = "uuid-1"),
        uuid::Uuid,
        UuidRepresentation::JavaLegacy
    );
}

/// Contains functions to serialize a [`uuid::Uuid`] to a [`crate::Binary`] in the legacy Python
/// driver UUID format and deserialize [`uuid::Uuid`] from a [`crate::Binary`] in the legacy Python
/// driver format.
///
/// ```rust
/// # #[cfg(feature = "uuid-1")]
/// # {
/// use serde::{Serialize, Deserialize};
/// use uuid::Uuid;
/// use bson::serde_helpers::uuid_1_as_python_legacy_binary;
///
/// #[derive(Serialize, Deserialize)]
/// struct Item {
///     #[serde(with = "uuid_1_as_python_legacy_binary")]
///     pub id: Uuid,
/// }
/// # }
/// ```
#[cfg(feature = "uuid-1")]
#[cfg_attr(docsrs, doc(cfg(feature = "uuid-1")))]
pub mod uuid_1_as_python_legacy_binary {
    as_legacy_binary_mod!(
        cfg(feature = "uuid-1"),
        uuid::Uuid,
        UuidRepresentation::PythonLegacy
    );
}

/// Contains functions to serialize a [`uuid::Uuid`] to a [`crate::Binary`] in the legacy C# driver
/// UUID format and deserialize [`uuid::Uuid`] from a [`crate::Binary`] in the legacy C# driver
/// format.
///
/// ```rust
/// # #[cfg(feature = "uuid-1")]
/// # {
/// use serde::{Serialize, Deserialize};
/// use uuid::Uuid;
/// use bson::serde_helpers::uuid_1_as_c_sharp_legacy_binary;
///
/// #[derive(Serialize, Deserialize)]
/// struct Item {
///     #[serde(with = "uuid_1_as_c_sharp_legacy_binary")]
///     pub id: Uuid,
/// }
/// # }
/// ```
#[cfg(feature = "uuid-1")]
#[cfg_attr(docsrs, doc(cfg(feature = "uuid-1")))]
pub mod uuid_1_as_c_sharp_legacy_binary {
    as_legacy_binary_mod!(
        cfg(feature = "uuid-1"),
        uuid::Uuid,
        UuidRepresentation::CSharpLegacy
    );
}

/// Contains functions to serialize a u32 as a bson::Timestamp and deserialize a u32 from a
/// bson::Timestamp. The u32 should represent seconds since the Unix epoch.
///
/// ```rust
/// # use serde::{Serialize, Deserialize};
/// # use bson::serde_helpers::u32_as_timestamp;
/// #[derive(Serialize, Deserialize)]
/// struct Event {
///     #[serde(with = "u32_as_timestamp")]
///     pub time: u32,
/// }
/// ```
pub mod u32_as_timestamp {
    use crate::{Bson, Timestamp};
    use serde::{Deserialize, Deserializer, Serialize, Serializer};
    use std::result::Result;

    /// Serializes a u32 as a bson::Timestamp.
    pub fn serialize<S: Serializer>(val: &u32, serializer: S) -> Result<S::Ok, S::Error> {
        let timestamp = Bson::Timestamp(Timestamp {
            time: *val,
            increment: 0,
        });
        timestamp.serialize(serializer)
    }

    /// Deserializes a u32 from a bson::Timestamp.
    pub fn deserialize<'de, D>(deserializer: D) -> Result<u32, D::Error>
    where
        D: Deserializer<'de>,
    {
        let timestamp = Timestamp::deserialize(deserializer)?;
        Ok(timestamp.time)
    }
}

/// Contains functions to serialize a bson::Timestamp as a u32 and deserialize a bson::Timestamp
/// from a u32. The u32 should represent seconds since the Unix epoch. Serialization will return an
/// error if the Timestamp has a non-zero increment.
///
/// ```rust
/// # use serde::{Serialize, Deserialize};
/// # use bson::{serde_helpers::timestamp_as_u32, Timestamp};
/// #[derive(Serialize, Deserialize)]
/// struct Item {
///     #[serde(with = "timestamp_as_u32")]
///     pub timestamp: Timestamp,
/// }
/// ```
pub mod timestamp_as_u32 {
    use crate::Timestamp;
    use serde::{ser, Deserialize, Deserializer, Serializer};
    use std::result::Result;

    /// Serializes a bson::Timestamp as a u32. Returns an error if the conversion is lossy (i.e. the
    /// Timestamp has a non-zero increment).
    pub fn serialize<S: Serializer>(val: &Timestamp, serializer: S) -> Result<S::Ok, S::Error> {
        if val.increment != 0 {
            return Err(ser::Error::custom(
                "Cannot convert Timestamp with a non-zero increment to u32",
            ));
        }
        serializer.serialize_u32(val.time)
    }

    /// Deserializes a bson::Timestamp from a u32.
    pub fn deserialize<'de, D>(deserializer: D) -> Result<Timestamp, D::Error>
    where
        D: Deserializer<'de>,
    {
        let time = u32::deserialize(deserializer)?;
        Ok(Timestamp { time, increment: 0 })
    }
}

/// Wrapping a type in `HumanReadable` signals to the BSON serde integration that it and all
/// recursively contained types should be serialized to and deserialized from their human-readable
/// formats.
#[derive(Copy, Clone, PartialEq, Eq, PartialOrd, Ord, Debug, Hash, Default)]
#[repr(transparent)]
pub struct HumanReadable<T>(pub T);

pub(crate) const HUMAN_READABLE_NEWTYPE: &str = "$__bson_private_human_readable";

impl<T: Serialize> Serialize for HumanReadable<T> {
    fn serialize<S>(&self, serializer: S) -> std::result::Result<S::Ok, S::Error>
    where
        S: serde::Serializer,
    {
        serializer.serialize_newtype_struct(HUMAN_READABLE_NEWTYPE, &self.0)
    }
}

impl<'de, T: Deserialize<'de>> Deserialize<'de> for HumanReadable<T> {
    fn deserialize<D>(deserializer: D) -> std::result::Result<Self, D::Error>
    where
        D: serde::Deserializer<'de>,
    {
        struct V<T>(PhantomData<fn() -> T>);
        impl<'de, T: Deserialize<'de>> Visitor<'de> for V<T> {
            type Value = HumanReadable<T>;
            fn expecting(&self, formatter: &mut std::fmt::Formatter) -> std::fmt::Result {
                formatter.write_str("HumanReadable wrapper")
            }
            fn visit_newtype_struct<D>(self, deserializer: D) -> Result<Self::Value, D::Error>
            where
                D: serde::Deserializer<'de>,
            {
                T::deserialize(deserializer).map(HumanReadable)
            }
        }
        deserializer.deserialize_newtype_struct(HUMAN_READABLE_NEWTYPE, V(PhantomData))
    }
}

impl<T: std::fmt::Display> std::fmt::Display for HumanReadable<T> {
    fn fmt(&self, f: &mut std::fmt::Formatter<'_>) -> std::fmt::Result {
        self.0.fmt(f)
    }
}

impl<T> From<T> for HumanReadable<T> {
    fn from(value: T) -> Self {
        Self(value)
    }
}

impl<T> Deref for HumanReadable<T> {
    type Target = T;

    fn deref(&self) -> &Self::Target {
        &self.0
    }
}

impl<T> DerefMut for HumanReadable<T> {
    fn deref_mut(&mut self) -> &mut Self::Target {
        &mut self.0
    }
}

impl<T, R> AsRef<R> for HumanReadable<T>
where
    R: ?Sized,
    <HumanReadable<T> as Deref>::Target: AsRef<R>,
{
    fn as_ref(&self) -> &R {
        self.deref().as_ref()
    }
}

impl<T, R: ?Sized> AsMut<R> for HumanReadable<T>
where
    <HumanReadable<T> as Deref>::Target: AsMut<R>,
{
    fn as_mut(&mut self) -> &mut R {
        self.deref_mut().as_mut()
    }
}

// One could imagine passthrough Borrow impls; however, it turns out that can't be made to work
// because of the existing base library impl of Borrow<T> for T will conflict despite that not
// actually being possible to construct (https://github.com/rust-lang/rust/issues/50237).  So,
// sadly, Borrow impls for HumanReadable are deliberately omitted :(

/// Wrapper type for deserializing BSON bytes with invalid UTF-8 sequences.
///
/// Any invalid UTF-8 strings contained in the wrapped type will be replaced with the Unicode
/// replacement character. This wrapper type only has an effect when deserializing from BSON bytes.
///
/// This wrapper type has no impact on serialization. Serializing a `Utf8LossyDeserialization<T>`
/// will call the `serialize` method for the wrapped `T`.
#[derive(Copy, Clone, PartialEq, Eq, PartialOrd, Ord, Debug, Hash, Default)]
#[repr(transparent)]
pub struct Utf8LossyDeserialization<T>(pub T);

pub(crate) const UTF8_LOSSY_NEWTYPE: &str = "$__bson_private_utf8_lossy";

impl<T: Serialize> Serialize for Utf8LossyDeserialization<T> {
    fn serialize<S>(&self, serializer: S) -> Result<S::Ok, S::Error>
    where
        S: Serializer,
    {
        self.0.serialize(serializer)
    }
}

impl<'de, T: Deserialize<'de>> Deserialize<'de> for Utf8LossyDeserialization<T> {
    fn deserialize<D>(deserializer: D) -> Result<Self, D::Error>
    where
        D: serde::Deserializer<'de>,
    {
        struct V<T>(PhantomData<fn() -> T>);
        impl<'de, T: Deserialize<'de>> Visitor<'de> for V<T> {
            type Value = Utf8LossyDeserialization<T>;
            fn expecting(&self, formatter: &mut std::fmt::Formatter) -> std::fmt::Result {
                formatter.write_str("Utf8Lossy wrapper")
            }
            fn visit_newtype_struct<D>(self, deserializer: D) -> Result<Self::Value, D::Error>
            where
                D: serde::Deserializer<'de>,
            {
                T::deserialize(deserializer).map(Utf8LossyDeserialization)
            }
        }
        deserializer.deserialize_newtype_struct(UTF8_LOSSY_NEWTYPE, V(PhantomData))
    }
}

impl<T: std::fmt::Display> std::fmt::Display for Utf8LossyDeserialization<T> {
    fn fmt(&self, f: &mut std::fmt::Formatter<'_>) -> std::fmt::Result {
        self.0.fmt(f)
    }
}

impl<T> From<T> for Utf8LossyDeserialization<T> {
    fn from(value: T) -> Self {
        Self(value)
    }
}

impl<T> Deref for Utf8LossyDeserialization<T> {
    type Target = T;

    fn deref(&self) -> &Self::Target {
        &self.0
    }
}

impl<T> DerefMut for Utf8LossyDeserialization<T> {
    fn deref_mut(&mut self) -> &mut Self::Target {
        &mut self.0
    }
}

impl<T, R> AsRef<R> for Utf8LossyDeserialization<T>
where
    R: ?Sized,
    <Utf8LossyDeserialization<T> as Deref>::Target: AsRef<R>,
{
    fn as_ref(&self) -> &R {
        self.deref().as_ref()
    }
}

impl<T, R: ?Sized> AsMut<R> for Utf8LossyDeserialization<T>
where
    <Utf8LossyDeserialization<T> as Deref>::Target: AsMut<R>,
{
    fn as_mut(&mut self) -> &mut R {
        self.deref_mut().as_mut()
    }
}<|MERGE_RESOLUTION|>--- conflicted
+++ resolved
@@ -92,7 +92,6 @@
 #[cfg(feature = "serde_with-3")]
 pub mod object_id {
     use crate::oid::ObjectId;
-<<<<<<< HEAD
     use serde::{Deserialize, Deserializer, Serialize, Serializer};
     use serde_with::{DeserializeAs, SerializeAs};
 
@@ -114,7 +113,6 @@
         /// }
         /// # }
         /// ```
-
         pub AsHexString,
         ObjectId,
         |oid: &ObjectId| -> Result<String, String> {
@@ -151,91 +149,6 @@
             Ok(oid.to_hex())
         }
     );
-=======
-    use serde::{ser, Deserialize, Deserializer, Serialize, Serializer};
-    use serde_with::{DeserializeAs, SerializeAs};
-
-    /// Contains functions to serialize an ObjectId as a hex string and deserialize an
-    /// ObjectId from a hex string
-    /// ```rust
-    /// # #[cfg(feature = "serde_with-3")]
-    /// {
-    /// # use serde::{Serialize, Deserialize};
-    /// # use bson::serde_helpers::object_id;
-    /// # use serde_with::serde_as;
-    /// # use bson::oid::ObjectId;
-    /// #[serde_as]
-    /// #[derive(Serialize, Deserialize)]
-    /// struct Item {
-    ///     #[serde_as(as = "object_id::AsHexString")]
-    ///     pub id: ObjectId,
-    /// }
-    /// # }
-    /// ```
-    pub struct AsHexString;
-
-    impl SerializeAs<ObjectId> for AsHexString {
-        fn serialize_as<S>(val: &ObjectId, serializer: S) -> Result<S::Ok, S::Error>
-        where
-            S: Serializer,
-        {
-            val.to_hex().serialize(serializer)
-        }
-    }
-
-    impl<'de> DeserializeAs<'de, ObjectId> for AsHexString {
-        fn deserialize_as<D>(deserializer: D) -> Result<ObjectId, D::Error>
-        where
-            D: Deserializer<'de>,
-        {
-            let hex_string = String::deserialize(deserializer)?;
-            ObjectId::parse_str(&hex_string).map_err(serde::de::Error::custom)
-        }
-    }
-
-    /// Contains functions to serialize a hex string as an ObjectId and deserialize a
-    /// hex string from an ObjectId
-    /// ```rust
-    /// # #[cfg(feature = "serde_with-3")]
-    /// {
-    /// # use serde::{Serialize, Deserialize};
-    /// # use bson::serde_helpers::object_id;
-    /// # use serde_with::serde_as;
-    /// #[serde_as]
-    /// #[derive(Serialize, Deserialize)]
-    /// struct Item {
-    ///     #[serde_as(as = "object_id::FromHexString")]
-    ///     pub id: String,
-    /// }
-    /// # }
-    /// ```
-    pub struct FromHexString;
-
-    impl SerializeAs<String> for FromHexString {
-        fn serialize_as<S>(val: &String, serializer: S) -> Result<S::Ok, S::Error>
-        where
-            S: Serializer,
-        {
-            match ObjectId::parse_str(val) {
-                Ok(oid) => oid.serialize(serializer),
-                Err(e) => Err(ser::Error::custom(format!(
-                    "cannot convert {} to ObjectId: {}",
-                    val, e
-                ))),
-            }
-        }
-    }
-
-    impl<'de> DeserializeAs<'de, String> for FromHexString {
-        fn deserialize_as<D>(deserializer: D) -> Result<String, D::Error>
-        where
-            D: Deserializer<'de>,
-        {
-            let object_id = ObjectId::deserialize(deserializer)?;
-            Ok(object_id.to_hex())
-        }
-    }
->>>>>>> 95774f9f
 }
 
 /// Contains functions to serialize a u32 as an f64 (BSON double) and deserialize a
@@ -379,20 +292,12 @@
     /// # #[cfg(feature = "serde_with-3")]
     /// {
     /// # use serde::{Serialize, Deserialize};
-<<<<<<< HEAD
-    /// # use bson::serde_helpers::bson_datetime::AsRfc3339String;
-=======
     /// # use bson::serde_helpers::bson_datetime;
->>>>>>> 95774f9f
     /// # use serde_with::serde_as;
     /// #[serde_as]
     /// #[derive(Serialize, Deserialize)]
     /// struct Event {
-<<<<<<< HEAD
-    ///     #[serde_as(as = "AsRfc3339String")]
-=======
     ///     #[serde_as(as = "bson_datetime::AsRfc3339String")]
->>>>>>> 95774f9f
     ///     pub date: bson::DateTime,
     /// }
     /// # }
@@ -435,20 +340,12 @@
     /// # #[cfg(feature = "serde_with-3")]
     /// {
     /// # use serde::{Serialize, Deserialize};
-<<<<<<< HEAD
-    /// # use bson::serde_helpers::bson_datetime::FromRfc3339String;
-=======
     /// # use bson::serde_helpers::bson_datetime;
->>>>>>> 95774f9f
     /// # use serde_with::serde_as;
     /// #[serde_as]
     /// #[derive(Serialize, Deserialize)]
     /// struct Event {
-<<<<<<< HEAD
-    ///     #[serde_as(as = "FromRfc3339String")]
-=======
     ///     #[serde_as(as = "bson_datetime::FromRfc3339String")]
->>>>>>> 95774f9f
     ///     pub date: String,
     /// }
     /// # }
