//! A module defining serde models for the extended JSON representations of the various BSON types.

#![cfg_attr(not(feature = "serde_json-1"), allow(unused))]

use serde::{
    de::{Error as _, Unexpected},
    Deserialize,
    Serialize,
    Serializer,
};
<<<<<<< HEAD
use serde_with::serde_as;
use std::borrow::Cow;
=======
use std::{borrow::Cow, result::Result as StdResult};
>>>>>>> aa25c26a

use crate::{
    base64,
    error::{Error, Result},
    oid,
    raw::serde::CowStr,
    serde_helpers::u32,
    spec::BinarySubtype,
    Bson,
};

#[derive(Deserialize)]
#[serde(deny_unknown_fields)]
pub(crate) struct Int32 {
    #[serde(rename = "$numberInt")]
    value: String,
}

impl Int32 {
    pub(crate) fn parse(self) -> Result<i32> {
        self.value.parse().map_err(|_| {
            Error::invalid_value(Unexpected::Str(self.value.as_str()), &"i32 as a string")
        })
    }
}

#[derive(Deserialize, Serialize)]
#[serde(deny_unknown_fields)]
pub(crate) struct Int64 {
    #[serde(rename = "$numberLong")]
    value: String,
}

impl Int64 {
    pub(crate) fn parse(self) -> Result<i64> {
        self.value.parse().map_err(|_| {
            Error::invalid_value(Unexpected::Str(self.value.as_str()), &"i64 as a string")
        })
    }
}

#[derive(Deserialize)]
#[serde(deny_unknown_fields)]
pub(crate) struct Double {
    #[serde(rename = "$numberDouble")]
    value: String,
}

impl Double {
    pub(crate) fn parse(self) -> Result<f64> {
        match self.value.as_str() {
            "Infinity" => Ok(f64::INFINITY),
            "-Infinity" => Ok(f64::NEG_INFINITY),
            "NaN" => Ok(f64::NAN),
            other => other.parse().map_err(|_| {
                Error::invalid_value(Unexpected::Str(other), &"bson double as string")
            }),
        }
    }
}

#[derive(Deserialize)]
#[serde(deny_unknown_fields)]
pub(crate) struct Decimal128 {
    #[serde(rename = "$numberDecimal")]
    value: String,
}

impl Decimal128 {
    pub(crate) fn parse(self) -> Result<crate::Decimal128> {
        self.value.parse().map_err(|_| {
            Error::invalid_value(Unexpected::Str(&self.value), &"bson decimal128 as string")
        })
    }
}

#[derive(Serialize, Deserialize)]
#[serde(deny_unknown_fields)]
pub(crate) struct ObjectId {
    #[serde(rename = "$oid")]
    oid: String,
}

impl ObjectId {
    pub(crate) fn parse(self) -> Result<oid::ObjectId> {
        oid::ObjectId::parse_str(self.oid.as_str())
    }
}

impl From<crate::oid::ObjectId> for ObjectId {
    fn from(id: crate::oid::ObjectId) -> Self {
        Self { oid: id.to_hex() }
    }
}

#[derive(Deserialize)]
#[serde(deny_unknown_fields)]
pub(crate) struct Symbol {
    #[serde(rename = "$symbol")]
    pub(crate) value: String,
}

#[derive(Deserialize)]
#[serde(deny_unknown_fields)]
pub(crate) struct Regex {
    #[serde(rename = "$regularExpression")]
    body: RegexBody,
}

#[derive(Serialize, Deserialize)]
#[serde(deny_unknown_fields)]
pub(crate) struct RegexBody {
    pub(crate) pattern: String,
    pub(crate) options: String,
}

impl Regex {
    pub(crate) fn parse(self) -> crate::error::Result<crate::Regex> {
        crate::Regex::from_strings(self.body.pattern, self.body.options)
    }
}

#[derive(Deserialize)]
#[serde(deny_unknown_fields)]
pub(crate) struct Binary {
    #[serde(rename = "$binary")]
    pub(crate) body: BinaryBody,
}

#[derive(Deserialize, Serialize)]
#[serde(deny_unknown_fields)]
pub(crate) struct BinaryBody {
    pub(crate) base64: String,

    #[serde(rename = "subType")]
    pub(crate) subtype: String,
}

impl Binary {
    pub(crate) fn parse(self) -> Result<crate::Binary> {
        let bytes = base64::decode(self.body.base64.as_str()).map_err(|_| {
            Error::invalid_value(
                Unexpected::Str(self.body.base64.as_str()),
                &"base64 encoded bytes",
            )
        })?;

        let subtype = hex::decode(self.body.subtype.as_str()).map_err(|_| {
            Error::invalid_value(
                Unexpected::Str(self.body.subtype.as_str()),
                &"hexadecimal number as a string",
            )
        })?;

        if subtype.len() == 1 {
            Ok(crate::Binary {
                bytes,
                subtype: subtype[0].into(),
            })
        } else {
            Err(Error::invalid_value(
                Unexpected::Bytes(subtype.as_slice()),
                &"one byte subtype",
            ))
        }
    }
}

#[derive(Deserialize)]
#[serde(deny_unknown_fields)]
pub(crate) struct Uuid {
    #[serde(rename = "$uuid")]
    pub(crate) value: String,
}

impl Uuid {
    pub(crate) fn parse(self) -> Result<crate::Binary> {
        let uuid = uuid::Uuid::parse_str(&self.value).map_err(|_| {
            Error::invalid_value(
                Unexpected::Str(&self.value),
                &"$uuid value does not follow RFC 4122 format regarding length and hyphens",
            )
        })?;

        Ok(crate::Binary {
            subtype: BinarySubtype::Uuid,
            bytes: uuid.as_bytes().to_vec(),
        })
    }
}

#[cfg(feature = "serde_json-1")]
#[derive(Deserialize)]
#[serde(deny_unknown_fields)]
pub(crate) struct JavaScriptCodeWithScope {
    #[serde(rename = "$code")]
    pub(crate) code: String,

    #[serde(rename = "$scope")]
    #[serde(default)]
    pub(crate) scope: Option<serde_json::Map<String, serde_json::Value>>,
}

#[derive(Deserialize)]
#[serde(deny_unknown_fields)]
pub(crate) struct Timestamp {
    #[serde(rename = "$timestamp")]
    body: TimestampBody,
}

/// Serializes a u32 as an i64.
fn serialize_u32_as_i64<S: Serializer>(val: &u32, serializer: S) -> StdResult<S::Ok, S::Error> {
    serializer.serialize_i64(*val as i64)
}

#[derive(Serialize, Deserialize, Debug)]
#[serde_as]
#[serde(deny_unknown_fields)]
pub(crate) struct TimestampBody {
<<<<<<< HEAD
    #[serde_as(as = "u32::AsI64")]
    pub(crate) t: u32,

    #[serde_as(as = "u32::AsI64")]
=======
    #[serde(serialize_with = "serialize_u32_as_i64")]
    pub(crate) t: u32,

    #[serde(serialize_with = "serialize_u32_as_i64")]
>>>>>>> aa25c26a
    pub(crate) i: u32,
}

impl Timestamp {
    pub(crate) fn parse(self) -> crate::Timestamp {
        crate::Timestamp {
            time: self.body.t,
            increment: self.body.i,
        }
    }
}

#[derive(Serialize, Deserialize)]
#[serde(deny_unknown_fields)]
pub(crate) struct DateTime {
    #[serde(rename = "$date")]
    pub(crate) body: DateTimeBody,
}

#[derive(Deserialize, Serialize)]
#[serde(untagged)]
pub(crate) enum DateTimeBody {
    Canonical(Int64),
    Relaxed(String),
    Legacy(i64),
}

impl DateTimeBody {
    pub(crate) fn from_millis(m: i64) -> Self {
        DateTimeBody::Canonical(Int64 {
            value: m.to_string(),
        })
    }
}

impl DateTime {
    pub(crate) fn parse(self) -> Result<crate::DateTime> {
        match self.body {
            DateTimeBody::Canonical(date) => {
                let date = date.parse()?;
                Ok(crate::DateTime::from_millis(date))
            }
            DateTimeBody::Relaxed(date) => {
                let datetime = crate::DateTime::parse_rfc3339_str(date.as_str()).map_err(|_| {
                    Error::invalid_value(
                        Unexpected::Str(date.as_str()),
                        &"rfc3339 formatted utc datetime",
                    )
                })?;
                Ok(datetime)
            }
            DateTimeBody::Legacy(ms) => Ok(crate::DateTime::from_millis(ms)),
        }
    }
}

#[derive(Deserialize)]
#[serde(deny_unknown_fields)]
pub(crate) struct MinKey {
    #[serde(rename = "$minKey")]
    pub(crate) value: u8,
}

impl MinKey {
    pub(crate) fn parse(self) -> Result<Bson> {
        if self.value == 1 {
            Ok(Bson::MinKey)
        } else {
            Err(Error::invalid_value(
                Unexpected::Unsigned(self.value as u64),
                &"value of $minKey should always be 1",
            ))
        }
    }
}

#[derive(Deserialize)]
#[serde(deny_unknown_fields)]
pub(crate) struct MaxKey {
    #[serde(rename = "$maxKey")]
    pub(crate) value: u8,
}

impl MaxKey {
    pub(crate) fn parse(self) -> Result<Bson> {
        if self.value == 1 {
            Ok(Bson::MaxKey)
        } else {
            Err(Error::invalid_value(
                Unexpected::Unsigned(self.value as u64),
                &"value of $maxKey should always be 1",
            ))
        }
    }
}

#[derive(Deserialize)]
#[serde(deny_unknown_fields)]
pub(crate) struct DbPointer {
    #[serde(rename = "$dbPointer")]
    body: DbPointerBody,
}

#[derive(Serialize, Deserialize)]
#[serde(deny_unknown_fields)]
pub(crate) struct DbPointerBody {
    #[serde(rename = "$ref")]
    pub(crate) ref_ns: String,

    #[serde(rename = "$id")]
    pub(crate) id: ObjectId,
}

impl DbPointer {
    pub(crate) fn parse(self) -> Result<crate::DbPointer> {
        Ok(crate::DbPointer {
            namespace: self.body.ref_ns,
            id: self.body.id.parse()?,
        })
    }
}

#[derive(Deserialize)]
#[serde(deny_unknown_fields)]
pub(crate) struct Undefined {
    #[serde(rename = "$undefined")]
    pub(crate) value: bool,
}

impl Undefined {
    pub(crate) fn parse(self) -> Result<Bson> {
        if self.value {
            Ok(Bson::Undefined)
        } else {
            Err(Error::invalid_value(
                Unexpected::Bool(false),
                &"$undefined should always be true",
            ))
        }
    }
}

#[derive(Debug, Deserialize)]
pub(crate) struct BorrowedRegexBody<'a> {
    #[serde(borrow)]
    pub(crate) pattern: Cow<'a, str>,

    #[serde(borrow)]
    pub(crate) options: Cow<'a, str>,
}

#[derive(Debug, Deserialize)]
pub(crate) struct BorrowedBinaryBody<'a> {
    #[serde(borrow)]
    pub(crate) bytes: Cow<'a, [u8]>,

    #[serde(rename = "subType")]
    pub(crate) subtype: u8,
}

#[derive(Deserialize)]
pub(crate) struct BorrowedDbPointerBody<'a> {
    #[serde(rename = "$ref")]
    #[serde(borrow)]
    pub(crate) ns: CowStr<'a>,

    #[serde(rename = "$id")]
    pub(crate) id: oid::ObjectId,
}<|MERGE_RESOLUTION|>--- conflicted
+++ resolved
@@ -8,19 +8,13 @@
     Serialize,
     Serializer,
 };
-<<<<<<< HEAD
-use serde_with::serde_as;
-use std::borrow::Cow;
-=======
 use std::{borrow::Cow, result::Result as StdResult};
->>>>>>> aa25c26a
 
 use crate::{
     base64,
     error::{Error, Result},
     oid,
     raw::serde::CowStr,
-    serde_helpers::u32,
     spec::BinarySubtype,
     Bson,
 };
@@ -230,20 +224,12 @@
 }
 
 #[derive(Serialize, Deserialize, Debug)]
-#[serde_as]
 #[serde(deny_unknown_fields)]
 pub(crate) struct TimestampBody {
-<<<<<<< HEAD
-    #[serde_as(as = "u32::AsI64")]
-    pub(crate) t: u32,
-
-    #[serde_as(as = "u32::AsI64")]
-=======
     #[serde(serialize_with = "serialize_u32_as_i64")]
     pub(crate) t: u32,
 
     #[serde(serialize_with = "serialize_u32_as_i64")]
->>>>>>> aa25c26a
     pub(crate) i: u32,
 }
 
