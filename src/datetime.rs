//! Module containing functionality related to BSON DateTimes.
//! For more information, see the documentation for the [`DateTime`] type.
pub(crate) mod builder;

use std::{
    convert::TryInto,
    fmt::{self, Display},
    time::{Duration, SystemTime},
};

#[cfg(feature = "chrono-0_4")]
use chrono::{LocalResult, TimeZone, Utc};
#[cfg(all(
    feature = "serde_with-3",
    any(feature = "chrono-0_4", feature = "time-0_3")
))]
use serde::{Deserialize, Deserializer, Serialize};
use time::format_description::well_known::Rfc3339;

pub use crate::datetime::builder::DateTimeBuilder;
use crate::error::{Error, Result};

/// Struct representing a BSON datetime.
/// Note: BSON datetimes have millisecond precision.
///
/// To enable conversions between this type and [`chrono::DateTime`], enable the `"chrono-0_4"`
/// feature flag in your `Cargo.toml`.
/// ```
/// use chrono::prelude::*;
/// # fn main() -> std::result::Result<(), Box<dyn std::error::Error>> {
/// # #[cfg(feature = "chrono-0_4")]
/// # {
/// let chrono_dt: chrono::DateTime<Utc> = "2014-11-28T12:00:09Z".parse()?;
/// let bson_dt: bson::DateTime = chrono_dt.into();
/// let bson_dt = bson::DateTime::from_chrono(chrono_dt);
/// let back_to_chrono: chrono::DateTime<Utc> = bson_dt.into();
/// let back_to_chrono = bson_dt.to_chrono();
/// # }
/// # Ok(())
/// # }
/// ```
///
/// You may also construct this type from a given `year`, `month`, `day`, and optionally,
/// an `hour`, `minute`, `second` and `millisecond`, which default to 0 if not explicitly set.
///
/// ```
/// # fn main() -> Result<(), Box<dyn std::error::Error>> {
/// let dt = bson::DateTime::builder().year(1998).month(2).day(12).minute(1).millisecond(23).build()?;
/// let expected = bson::DateTime::parse_rfc3339_str("1998-02-12T00:01:00.023Z")?;
/// assert_eq!(dt, expected);
/// # Ok(())
/// # }
/// ```
///
/// ## Serde integration
///
/// This type differs from [`chrono::DateTime`] in that it serializes to and deserializes from a
/// BSON datetime rather than an RFC 3339 formatted string.
///
/// e.g.
/// ```rust
/// use serde::{Serialize, Deserialize};
///
/// #[derive(Serialize, Deserialize)]
/// struct Foo {
///     // serializes as a BSON datetime.
///     date_time: bson::DateTime,
///
///     // serializes as an RFC 3339 / ISO-8601 string.
///     chrono_datetime: chrono::DateTime<chrono::Utc>,
/// }
///
/// # fn main() -> bson::error::Result<()> {
/// let f = Foo { date_time: bson::DateTime::now(), chrono_datetime: chrono::Utc::now() };
/// println!("{:?}", bson::serialize_to_document(&f)?);
/// # Ok(())
/// # }
/// ```
/// Produces the following output:
/// ```js
/// { "date_time": DateTime("2023-01-23 20:11:47.316 +00:00:00"), "chrono_datetime": "2023-01-23T20:11:47.316114543Z" }
/// ```
///
/// Additionally, in non-BSON formats, it will serialize to and deserialize from that format's
/// equivalent of the [extended JSON representation](https://www.mongodb.com/docs/manual/reference/mongodb-extended-json/) of a datetime.
///
/// e.g.
/// ```rust
/// # use serde::Serialize;
/// # #[derive(Serialize)]
/// # struct Foo {
/// #    // serializes as a BSON datetime.
/// #    date_time: bson::DateTime,
/// #
/// #   // serializes as an RFC 3339 / ISO-8601 string.
/// #   chrono_datetime: chrono::DateTime<chrono::Utc>,
/// # }
/// # fn main() -> Result<(), Box<dyn std::error::Error>> {
/// let f = Foo { date_time: bson::DateTime::now(), chrono_datetime: chrono::Utc::now() };
/// println!("{}", serde_json::to_string(&f)?);
/// # Ok(())
/// # }
/// ```
/// Produces the following output:
/// ```js
/// {"date_time":{"$date":{"$numberLong":"1674504029491"}},"chrono_datetime":"2023-01-23T20:00:29.491791120Z"}
/// ```
///
/// ### `serde_helpers`
/// The `bson` crate provides a number of useful helpers for serializing and deserializing
/// various datetime types to and from different formats. For example, to serialize a
/// [`chrono::DateTime`] as a BSON datetime, you can use
<<<<<<< HEAD
/// [`crate::serde_helpers::datetime::FromChronoDateTime`].
=======
/// [`crate::serde_helpers::datetime::FromChrono04DateTime`].
>>>>>>> f527aff5
/// Similarly, to serialize a BSON [`DateTime`] to a string, you can use
/// [`crate::serde_helpers::datetime::AsRfc3339String`]. Check out the
/// [`crate::serde_helpers`] module documentation for a list of all of the helpers offered by the
/// crate.
///
/// ```rust
/// # #[cfg(feature = "chrono-0_4")]
/// # {
/// use serde::{Serialize, Deserialize};
/// use serde_with::serde_as;
/// use bson::serde_helpers::datetime;
///
/// #[serde_as]
/// #[derive(Serialize, Deserialize)]
/// struct Foo {
///     // serializes as a BSON datetime.
///     date_time: bson::DateTime,
///
///     // serializes as an RFC 3339 / ISO-8601 string.
///     chrono_datetime: chrono::DateTime<chrono::Utc>,
///
///     // serializes as a BSON datetime.
///     // this requires the "chrono-0_4" feature flag
<<<<<<< HEAD
///     #[serde_as(as = "datetime::FromChronoDateTime")]
=======
///     #[serde_as(as = "datetime::FromChrono04DateTime")]
>>>>>>> f527aff5
///     chrono_as_bson: chrono::DateTime<chrono::Utc>,
///
///     // serializes as an RFC 3339 / ISO-8601 string.
///     #[serde_as(as = "datetime::AsRfc3339String")]
///     bson_as_string: bson::DateTime,
/// }
/// # }
/// ```
/// ### The `serde_with-3` feature flag
///
/// The `serde_with-3` feature can be enabled to support more ergonomic serde attributes for
/// (de)serializing [`chrono::DateTime`] from/to BSON via the [`serde_with`](https://docs.rs/serde_with/1.11.0/serde_with/)
/// crate. The main benefit of this compared to the regular `serde_helpers` is that `serde_with-3`
/// can handle nested [`chrono::DateTime`] values (e.g. in [`Option`]), whereas the former only
/// works on fields that are exactly [`chrono::DateTime`].
/// ```
/// # #[cfg(all(feature = "chrono-0_4", feature = "serde_with-3"))]
/// # {
/// use serde::{Deserialize, Serialize};
/// use bson::doc;
///
/// #[serde_with::serde_as]
/// #[derive(Deserialize, Serialize, PartialEq, Debug)]
/// struct Foo {
///   /// Serializes as a BSON datetime rather than using [`chrono::DateTime`]'s serialization
///   #[serde_as(as = "Option<bson::DateTime>")]
///   as_bson: Option<chrono::DateTime<chrono::Utc>>,
/// }
///
/// let dt = chrono::Utc::now();
/// let foo = Foo {
///   as_bson: Some(dt),
/// };
///
/// let expected = doc! {
///   "as_bson": bson::DateTime::from_chrono(dt),
/// };
///
/// assert_eq!(bson::serialize_to_document(&foo)?, expected);
/// # }
/// # Ok::<(), Box<dyn std::error::Error>>(())
/// ```
///
/// ## Large Dates
/// The range of dates supported by `DateTime` is defined by [`DateTime::MIN`] and
/// [`DateTime::MAX`]. However, some utilities for constructing and converting `DateTimes`, such as
/// interop with the [`time::OffsetDateTime`] type and with RFC 3339 strings, are bounded by the
/// [`time`] crate's supported date range. The `large_dates` feature can be enabled to expand this
/// range, which enables the
/// [`large-dates` feature for `time`](https://docs.rs/time/latest/time/#feature-flags).
#[derive(Eq, PartialEq, Ord, PartialOrd, Hash, Copy, Clone)]
pub struct DateTime(i64);

impl crate::DateTime {
    /// The latest possible date that can be represented in BSON.
    pub const MAX: Self = Self::from_millis(i64::MAX);

    /// The earliest possible date that can be represented in BSON.
    pub const MIN: Self = Self::from_millis(i64::MIN);

    /// Makes a new [`DateTime`] from the number of non-leap milliseconds since
    /// January 1, 1970 0:00:00 UTC (aka "UNIX timestamp").
    pub const fn from_millis(date: i64) -> Self {
        Self(date)
    }

    /// Returns a [`DateTime`] which corresponds to the current date and time.
    pub fn now() -> DateTime {
        Self::from_system_time(SystemTime::now())
    }

    /// Convert the given [`chrono::DateTime`] into a [`bson::DateTime`](DateTime), truncating it to
    /// millisecond precision.
    #[cfg(feature = "chrono-0_4")]
    #[cfg_attr(docsrs, doc(cfg(feature = "chrono-0_4")))]
    pub fn from_chrono<T: chrono::TimeZone>(dt: chrono::DateTime<T>) -> Self {
        Self::from_millis(dt.timestamp_millis())
    }

    /// Returns a builder used to construct a [`DateTime`] from a given year, month,
    /// day, and optionally, an hour, minute, second and millisecond, which default to
    /// 0 if not explicitly set.
    ///
    /// Note: You cannot call `build()` before setting at least the year, month and day.
    pub fn builder() -> DateTimeBuilder {
        DateTimeBuilder::default()
    }

    /// Convert this [`DateTime`] to a [`chrono::DateTime<Utc>`].
    ///
    /// Note: Not every BSON datetime can be represented as a [`chrono::DateTime`]. For such dates,
    /// [`chrono::DateTime::MIN_UTC`] or [`chrono::DateTime::MAX_UTC`] will be returned, whichever
    /// is closer.
    ///
    /// ```
    /// let bson_dt = bson::DateTime::now();
    /// let chrono_dt = bson_dt.to_chrono();
    /// assert_eq!(bson_dt.timestamp_millis(), chrono_dt.timestamp_millis());
    ///
    /// let big = bson::DateTime::from_millis(i64::MAX);
    /// let chrono_big = big.to_chrono();
    /// assert_eq!(chrono_big, chrono::DateTime::<chrono::Utc>::MAX_UTC)
    /// ```
    #[cfg(feature = "chrono-0_4")]
    #[cfg_attr(docsrs, doc(cfg(feature = "chrono-0_4")))]
    pub fn to_chrono(self) -> chrono::DateTime<Utc> {
        match Utc.timestamp_millis_opt(self.0) {
            LocalResult::Single(dt) => dt,
            _ => {
                if self.0 < 0 {
                    chrono::DateTime::<Utc>::MIN_UTC
                } else {
                    chrono::DateTime::<Utc>::MAX_UTC
                }
            }
        }
    }

    fn from_time_private(dt: time::OffsetDateTime) -> Self {
        let millis = dt.unix_timestamp_nanos() / 1_000_000;
        match millis.try_into() {
            Ok(ts) => Self::from_millis(ts),
            _ => {
                if millis > 0 {
                    Self::MAX
                } else {
                    Self::MIN
                }
            }
        }
    }

    #[cfg(not(feature = "time-0_3"))]
    #[allow(unused)]
    pub(crate) fn from_time_0_3(dt: time::OffsetDateTime) -> Self {
        Self::from_time_private(dt)
    }

    /// Convert the given [`time::OffsetDateTime`] into a [`bson::DateTime`](DateTime), truncating
    /// it to millisecond precision.
    ///
    /// If the provided time is too far in the future or too far in the past to be represented
    /// by a BSON datetime, either [`DateTime::MAX`] or [`DateTime::MIN`] will be
    /// returned, whichever is closer.
    #[cfg(feature = "time-0_3")]
    pub fn from_time_0_3(dt: time::OffsetDateTime) -> Self {
        Self::from_time_private(dt)
    }

    fn to_time_private(self) -> time::OffsetDateTime {
        match self.to_time_opt() {
            Some(dt) => dt,
            None => if self.0 < 0 {
                time::PrimitiveDateTime::MIN
            } else {
                time::PrimitiveDateTime::MAX
            }
            .assume_utc(),
        }
    }

    pub(crate) fn to_time_opt(self) -> Option<time::OffsetDateTime> {
        time::OffsetDateTime::UNIX_EPOCH.checked_add(time::Duration::milliseconds(self.0))
    }

    #[cfg(not(feature = "time-0_3"))]
    #[allow(unused)]
    pub(crate) fn to_time_0_3(self) -> time::OffsetDateTime {
        self.to_time_private()
    }

    /// Convert this [`DateTime`] to a [`time::OffsetDateTime`].
    ///
    /// Note: Not every BSON datetime can be represented as a [`time::OffsetDateTime`]. For such
    /// dates, [`time::PrimitiveDateTime::MIN`] or [`time::PrimitiveDateTime::MAX`] will be
    /// returned, whichever is closer.
    ///
    /// ```
    /// let bson_dt = bson::DateTime::now();
    /// let time_dt = bson_dt.to_time_0_3();
    /// assert_eq!(bson_dt.timestamp_millis() / 1000, time_dt.unix_timestamp());
    ///
    /// let big = bson::DateTime::from_millis(i64::MIN);
    /// let time_big = big.to_time_0_3();
    /// assert_eq!(time_big, time::PrimitiveDateTime::MIN.assume_utc())
    /// ```
    #[cfg(feature = "time-0_3")]
    #[cfg_attr(docsrs, doc(cfg(feature = "time-0_3")))]
    pub fn to_time_0_3(self) -> time::OffsetDateTime {
        self.to_time_private()
    }

    /// Convert the given [`std::time::SystemTime`] to a [`DateTime`].
    ///
    /// If the provided time is too far in the future or too far in the past to be represented
    /// by a BSON datetime, either [`DateTime::MAX`] or [`DateTime::MIN`] will be
    /// returned, whichever is closer.
    pub fn from_system_time(st: SystemTime) -> Self {
        match st.duration_since(SystemTime::UNIX_EPOCH) {
            Ok(d) => {
                if d.as_millis() <= i64::MAX as u128 {
                    Self::from_millis(d.as_millis() as i64)
                } else {
                    Self::MAX
                }
            }
            // handle SystemTime from before the Unix Epoch
            Err(e) => {
                let millis = e.duration().as_millis();
                if millis > i64::MAX as u128 {
                    Self::MIN
                } else {
                    Self::from_millis(-(millis as i64))
                }
            }
        }
    }

    /// Convert this [`DateTime`] to a [`std::time::SystemTime`].
    pub fn to_system_time(self) -> SystemTime {
        if self.0 >= 0 {
            SystemTime::UNIX_EPOCH + Duration::from_millis(self.0 as u64)
        } else {
            // need to convert to i128 before calculating absolute value since i64::MIN.abs()
            // overflows and panics.
            SystemTime::UNIX_EPOCH - Duration::from_millis((self.0 as i128).unsigned_abs() as u64)
        }
    }

    /// Returns the number of non-leap-milliseconds since January 1, 1970 UTC.
    pub const fn timestamp_millis(self) -> i64 {
        self.0
    }

    /// Adds `millis` milliseconds to the [`DateTime`] saturating at [`DateTime::MIN`] and
    /// [`DateTime::MAX`].
    pub const fn saturating_add_millis(self, millis: i64) -> Self {
        Self::from_millis(self.0.saturating_add(millis))
    }

    /// Adds `duration` to the [`DateTime`] saturating at [`DateTime::MAX`].
    ///
    /// As [`DateTime`] only have millisecond-precision this will only use the whole milliseconds
    /// of `duration`.
    pub const fn saturating_add_duration(self, duration: Duration) -> Self {
        // i64::try_from isn't const
        let millis = duration.as_millis();
        if millis > i64::MAX as u128 {
            Self::from_millis(i64::MAX)
        } else {
            self.saturating_add_millis(millis as i64)
        }
    }

    /// Convert this [`DateTime`] to an RFC 3339 formatted string.
    pub fn try_to_rfc3339_string(self) -> Result<String> {
        self.to_time_0_3().format(&Rfc3339).map_err(Error::datetime)
    }

    /// Convert the given RFC 3339 formatted string to a [`DateTime`], truncating it to millisecond
    /// precision.
    pub fn parse_rfc3339_str(s: impl AsRef<str>) -> Result<Self> {
        let odt = time::OffsetDateTime::parse(s.as_ref(), &Rfc3339).map_err(Error::datetime)?;
        Ok(Self::from_time_0_3(odt))
    }

    /// Returns the time elapsed since `earlier`, or `None` if the given `DateTime` is later than
    /// this one.
    pub fn checked_duration_since(self, earlier: Self) -> Option<Duration> {
        if earlier.0 > self.0 {
            return None;
        }
        Some(Duration::from_millis((self.0 - earlier.0) as u64))
    }

    /// Returns the time elapsed since `earlier`, or a [`Duration`] of zero if the given `DateTime`
    /// is later than this one.
    pub fn saturating_duration_since(self, earlier: Self) -> Duration {
        self.checked_duration_since(earlier)
            .unwrap_or(Duration::ZERO)
    }
}

impl fmt::Debug for crate::DateTime {
    fn fmt(&self, f: &mut fmt::Formatter<'_>) -> fmt::Result {
        let mut tup = f.debug_tuple("DateTime");
        match self.to_time_opt() {
            Some(dt) => tup.field(&dt),
            _ => tup.field(&self.0),
        };
        tup.finish()
    }
}

impl Display for crate::DateTime {
    fn fmt(&self, f: &mut fmt::Formatter<'_>) -> fmt::Result {
        match self.to_time_opt() {
            Some(dt) => Display::fmt(&dt, f),
            _ => Display::fmt(&self.0, f),
        }
    }
}

impl From<SystemTime> for crate::DateTime {
    fn from(st: SystemTime) -> Self {
        Self::from_system_time(st)
    }
}

impl From<crate::DateTime> for SystemTime {
    fn from(dt: crate::DateTime) -> Self {
        dt.to_system_time()
    }
}

#[cfg(feature = "chrono-0_4")]
#[cfg_attr(docsrs, doc(cfg(feature = "chrono-0_4")))]
impl From<crate::DateTime> for chrono::DateTime<Utc> {
    fn from(bson_dt: DateTime) -> Self {
        bson_dt.to_chrono()
    }
}

#[cfg(feature = "chrono-0_4")]
#[cfg_attr(docsrs, doc(cfg(feature = "chrono-0_4")))]
impl<T: chrono::TimeZone> From<chrono::DateTime<T>> for crate::DateTime {
    fn from(x: chrono::DateTime<T>) -> Self {
        Self::from_chrono(x)
    }
}

#[cfg(all(feature = "chrono-0_4", feature = "serde_with-3"))]
#[cfg_attr(
    docsrs,
    doc(cfg(all(feature = "chrono-0_4", feature = "serde_with-3")))
)]
impl<'de> serde_with::DeserializeAs<'de, chrono::DateTime<Utc>> for crate::DateTime {
    fn deserialize_as<D>(deserializer: D) -> std::result::Result<chrono::DateTime<Utc>, D::Error>
    where
        D: Deserializer<'de>,
    {
        let dt = DateTime::deserialize(deserializer)?;
        Ok(dt.to_chrono())
    }
}

#[cfg(all(feature = "chrono-0_4", feature = "serde_with-3"))]
#[cfg_attr(docsrs, doc(cfg(all(feature = "chrono-0_4", feature = "chrono-0_4"))))]
impl serde_with::SerializeAs<chrono::DateTime<Utc>> for crate::DateTime {
    fn serialize_as<S>(
        source: &chrono::DateTime<Utc>,
        serializer: S,
    ) -> std::result::Result<S::Ok, S::Error>
    where
        S: serde::Serializer,
    {
        let dt = DateTime::from_chrono(*source);
        dt.serialize(serializer)
    }
}

#[cfg(feature = "time-0_3")]
#[cfg_attr(docsrs, doc(cfg(feature = "time-0_3")))]
impl From<crate::DateTime> for time::OffsetDateTime {
    fn from(bson_dt: DateTime) -> Self {
        bson_dt.to_time_0_3()
    }
}

#[cfg(feature = "time-0_3")]
#[cfg_attr(docsrs, doc(cfg(feature = "time-0_3")))]
impl From<time::OffsetDateTime> for crate::DateTime {
    fn from(x: time::OffsetDateTime) -> Self {
        Self::from_time_0_3(x)
    }
}

#[cfg(all(feature = "time-0_3", feature = "serde_with-3"))]
#[cfg_attr(docsrs, doc(cfg(all(feature = "time-0_3", feature = "serde_with-3"))))]
impl<'de> serde_with::DeserializeAs<'de, time::OffsetDateTime> for crate::DateTime {
    fn deserialize_as<D>(deserializer: D) -> std::result::Result<time::OffsetDateTime, D::Error>
    where
        D: Deserializer<'de>,
    {
        let dt = DateTime::deserialize(deserializer)?;
        Ok(dt.to_time_0_3())
    }
}

#[cfg(all(feature = "time-0_3", feature = "serde_with-3"))]
#[cfg_attr(docsrs, doc(cfg(all(feature = "time-0_3", feature = "chrono-0_4"))))]
impl serde_with::SerializeAs<time::OffsetDateTime> for crate::DateTime {
    fn serialize_as<S>(
        source: &time::OffsetDateTime,
        serializer: S,
    ) -> std::result::Result<S::Ok, S::Error>
    where
        S: serde::Serializer,
    {
        let dt = DateTime::from_time_0_3(*source);
        dt.serialize(serializer)
    }
}<|MERGE_RESOLUTION|>--- conflicted
+++ resolved
@@ -110,11 +110,7 @@
 /// The `bson` crate provides a number of useful helpers for serializing and deserializing
 /// various datetime types to and from different formats. For example, to serialize a
 /// [`chrono::DateTime`] as a BSON datetime, you can use
-<<<<<<< HEAD
-/// [`crate::serde_helpers::datetime::FromChronoDateTime`].
-=======
 /// [`crate::serde_helpers::datetime::FromChrono04DateTime`].
->>>>>>> f527aff5
 /// Similarly, to serialize a BSON [`DateTime`] to a string, you can use
 /// [`crate::serde_helpers::datetime::AsRfc3339String`]. Check out the
 /// [`crate::serde_helpers`] module documentation for a list of all of the helpers offered by the
@@ -138,11 +134,7 @@
 ///
 ///     // serializes as a BSON datetime.
 ///     // this requires the "chrono-0_4" feature flag
-<<<<<<< HEAD
-///     #[serde_as(as = "datetime::FromChronoDateTime")]
-=======
 ///     #[serde_as(as = "datetime::FromChrono04DateTime")]
->>>>>>> f527aff5
 ///     chrono_as_bson: chrono::DateTime<chrono::Utc>,
 ///
 ///     // serializes as an RFC 3339 / ISO-8601 string.
