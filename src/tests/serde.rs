--- conflicted
+++ resolved
@@ -7,11 +7,7 @@
     deserialize_from_document,
     doc,
     oid::ObjectId,
-<<<<<<< HEAD
-    serde_helpers::{datetime, object_id, u32, u64},
-=======
     serde_helpers::{self, datetime, object_id, timestamp, u32, u64},
->>>>>>> aa25c26a
     serialize_to_bson,
     serialize_to_document,
     spec::BinarySubtype,
@@ -612,21 +608,6 @@
     let _guard = LOCK.run_concurrently();
 
     #[serde_as]
-<<<<<<< HEAD
-    #[derive(Serialize, Deserialize, PartialEq, Debug)]
-    struct A {
-        #[serde_as(as = "object_id::FromHexString")]
-        oid: String,
-
-        #[serde_as(as = "Option<object_id::FromHexString>")]
-        oid_optional_none: Option<String>,
-
-        #[serde_as(as = "Option<object_id::FromHexString>")]
-        oid_optional_some: Option<String>,
-
-        #[serde_as(as = "Vec<object_id::FromHexString>")]
-        oid_vector: Vec<String>,
-=======
     #[derive(Serialize, Deserialize, Debug, PartialEq)]
     struct A {
         #[serde_as(as = "object_id::AsHexString")]
@@ -640,22 +621,14 @@
 
         #[serde_as(as = "Vec<object_id::AsHexString>")]
         oid_vector: Vec<ObjectId>,
->>>>>>> aa25c26a
     }
 
     let oid = ObjectId::new();
     let a = A {
-<<<<<<< HEAD
-        oid: oid.to_string(),
-        oid_optional_none: None,
-        oid_optional_some: Some(oid.to_string()),
-        oid_vector: vec![oid.to_string()],
-=======
         oid,
         oid_optional_none: None,
         oid_optional_some: Some(oid),
         oid_vector: vec![oid],
->>>>>>> aa25c26a
     };
 
     // Serialize the struct to BSON
@@ -663,15 +636,9 @@
 
     // Validate serialized data
     assert_eq!(
-<<<<<<< HEAD
-        doc.get_object_id("oid").unwrap(),
-        oid,
-        "Expected serialized oid to match original ObjectId."
-=======
         doc.get_str("oid").unwrap(),
         oid.to_hex(),
         "Expected serialized oid to match original ObjectId as hex string."
->>>>>>> aa25c26a
     );
 
     assert_eq!(
@@ -682,22 +649,14 @@
 
     assert_eq!(
         doc.get("oid_optional_some"),
-<<<<<<< HEAD
-        Some(&Bson::ObjectId(oid)),
-=======
         Some(&Bson::String(oid.to_hex())),
->>>>>>> aa25c26a
         "Expected serialized oid_optional_some to match original."
     );
 
     let oid_vector = doc
         .get_array("oid_vector")
         .expect("Expected serialized oid_vector to be a BSON array.");
-<<<<<<< HEAD
-    let expected_oid_vector: Vec<Bson> = vec![Bson::ObjectId(oid)];
-=======
     let expected_oid_vector: Vec<Bson> = vec![Bson::String(oid.to_hex())];
->>>>>>> aa25c26a
     assert_eq!(
         oid_vector, &expected_oid_vector,
         "Expected each serialized element in oid_vector match the original."
@@ -710,20 +669,6 @@
         "Deserialized struct does not match original."
     );
 
-<<<<<<< HEAD
-    // Validate serializing error case with an invalid ObjectId string
-    let invalid_oid = "invalid_oid";
-    let bad_a = A {
-        oid: invalid_oid.to_string(),
-        oid_optional_none: None,
-        oid_optional_some: Some(invalid_oid.to_string()),
-        oid_vector: vec![invalid_oid.to_string()],
-    };
-    let result = serialize_to_document(&bad_a);
-    assert!(
-        result.is_err(),
-        "Serialization should fail for invalid ObjectId strings"
-=======
     // Validate deserializing error case with an invalid ObjectId string
     let invalid_doc = doc! {
         "oid": "not_a_valid_oid",
@@ -735,7 +680,6 @@
     assert!(
         result.is_err(),
         "Deserialization should fail for invalid ObjectId strings"
->>>>>>> aa25c26a
     );
     let err_string = format!("{:?}", result.unwrap_err());
     assert!(
@@ -747,19 +691,6 @@
     #[serde_as]
     #[derive(Serialize, Deserialize, Debug, PartialEq)]
     struct B {
-<<<<<<< HEAD
-        #[serde_as(as = "object_id::AsHexString")]
-        oid: ObjectId,
-
-        #[serde_as(as = "Option<object_id::AsHexString>")]
-        oid_optional_none: Option<ObjectId>,
-
-        #[serde_as(as = "Option<object_id::AsHexString>")]
-        oid_optional_some: Option<ObjectId>,
-
-        #[serde_as(as = "Vec<object_id::AsHexString>")]
-        oid_vector: Vec<ObjectId>,
-=======
         #[serde_as(as = "object_id::FromHexString")]
         oid: String,
 
@@ -771,22 +702,14 @@
 
         #[serde_as(as = "Vec<object_id::FromHexString>")]
         oid_vector: Vec<String>,
->>>>>>> aa25c26a
     }
 
     let oid = ObjectId::new();
     let b = B {
-<<<<<<< HEAD
-        oid,
-        oid_optional_none: None,
-        oid_optional_some: Some(oid),
-        oid_vector: vec![oid],
-=======
         oid: oid.to_string(),
         oid_optional_none: None,
         oid_optional_some: Some(oid.to_string()),
         oid_vector: vec![oid.to_string()],
->>>>>>> aa25c26a
     };
 
     // Serialize the struct to BSON
@@ -794,15 +717,9 @@
 
     // Validate serialized data
     assert_eq!(
-<<<<<<< HEAD
-        doc.get_str("oid").unwrap(),
-        oid.to_hex(),
-        "Expected serialized oid to match original ObjectId as hex string."
-=======
         doc.get_object_id("oid").unwrap(),
         oid,
         "Expected serialized oid to match original ObjectId."
->>>>>>> aa25c26a
     );
 
     assert_eq!(
@@ -813,22 +730,14 @@
 
     assert_eq!(
         doc.get("oid_optional_some"),
-<<<<<<< HEAD
-        Some(&Bson::String(oid.to_hex())),
-=======
         Some(&Bson::ObjectId(oid)),
->>>>>>> aa25c26a
         "Expected serialized oid_optional_some to match original."
     );
 
     let oid_vector = doc
         .get_array("oid_vector")
         .expect("Expected serialized oid_vector to be a BSON array.");
-<<<<<<< HEAD
-    let expected_oid_vector: Vec<Bson> = vec![Bson::String(oid.to_hex())];
-=======
     let expected_oid_vector: Vec<Bson> = vec![Bson::ObjectId(oid)];
->>>>>>> aa25c26a
     assert_eq!(
         oid_vector, &expected_oid_vector,
         "Expected each serialized element in oid_vector match the original."
@@ -841,19 +750,6 @@
         "Deserialized struct does not match original."
     );
 
-<<<<<<< HEAD
-    // Validate deserializing error case with an invalid ObjectId string
-    let invalid_doc = doc! {
-        "oid": "not_a_valid_oid",
-        "oid_optional_none": Bson::Null,
-        "oid_optional_some": "also_invalid_oid",
-        "oid_vector": ["bad1", "bad2"]
-    };
-    let result: Result<B, _> = deserialize_from_document(invalid_doc);
-    assert!(
-        result.is_err(),
-        "Deserialization should fail for invalid ObjectId strings"
-=======
     // Validate serializing error case with an invalid ObjectId string
     let invalid_oid = "invalid_oid";
     let bad_b = B {
@@ -866,7 +762,6 @@
     assert!(
         result.is_err(),
         "Serialization should fail for invalid ObjectId strings"
->>>>>>> aa25c26a
     );
     let err_string = format!("{:?}", result.unwrap_err());
     assert!(
@@ -875,21 +770,12 @@
         err_string
     );
 }
-<<<<<<< HEAD
 
 #[test]
 #[cfg(feature = "serde_with-3")]
 fn test_datetime_rfc3339_string_helpers() {
     let _guard = LOCK.run_concurrently();
 
-=======
-
-#[test]
-#[cfg(feature = "serde_with-3")]
-fn test_datetime_rfc3339_string_helpers() {
-    let _guard = LOCK.run_concurrently();
-
->>>>>>> aa25c26a
     #[serde_as]
     #[derive(Deserialize, Serialize, Debug, PartialEq)]
     struct A {
@@ -945,7 +831,6 @@
         date_vector, &expected_date_vector,
         "Expected each serialized element in date_vector to match the original."
     );
-<<<<<<< HEAD
 
     // Validate deserialized data
     let a_deserialized: A = deserialize_from_document(doc).unwrap();
@@ -954,16 +839,6 @@
         "Deserialized struct does not match original."
     );
 
-=======
-
-    // Validate deserialized data
-    let a_deserialized: A = deserialize_from_document(doc).unwrap();
-    assert_eq!(
-        a_deserialized, a,
-        "Deserialized struct does not match original."
-    );
-
->>>>>>> aa25c26a
     // Validate deserializing error case with an invalid DateTime string
     let invalid_doc = doc! {
         "date": "not_a_valid_date",
@@ -982,7 +857,6 @@
         "Expected error message to mention BSON error: {}",
         err_string
     );
-<<<<<<< HEAD
 
     #[serde_as]
     #[derive(Deserialize, Serialize, Debug, PartialEq)]
@@ -990,15 +864,6 @@
         #[serde_as(as = "datetime::FromRfc3339String")]
         pub date: String,
 
-=======
-
-    #[serde_as]
-    #[derive(Deserialize, Serialize, Debug, PartialEq)]
-    struct B {
-        #[serde_as(as = "datetime::FromRfc3339String")]
-        pub date: String,
-
->>>>>>> aa25c26a
         #[serde_as(as = "Option<datetime::FromRfc3339String>")]
         pub date_optional_none: Option<String>,
 
@@ -1079,41 +944,6 @@
 #[test]
 #[cfg(feature = "serde_with-3")]
 fn test_datetime_i64_helper() {
-<<<<<<< HEAD
-    let _guard = LOCK.run_concurrently();
-
-    #[serde_as]
-    #[derive(Serialize, Deserialize, Debug, PartialEq)]
-    struct A {
-        #[serde_as(as = "datetime::FromI64")]
-        date: i64,
-
-        #[serde_as(as = "Option<datetime::FromI64>")]
-        date_optional_none: Option<i64>,
-
-        #[serde_as(as = "Option<datetime::FromI64>")]
-        date_optional_some: Option<i64>,
-
-        #[serde_as(as = "Vec<datetime::FromI64>")]
-        date_vector: Vec<i64>,
-    }
-
-    let date = DateTime::now();
-    let a = A {
-        date: date.timestamp_millis(),
-        date_optional_none: None,
-        date_optional_some: Some(date.timestamp_millis()),
-        date_vector: vec![date.timestamp_millis()],
-    };
-
-    // Serialize the struct to BSON
-    let doc = serialize_to_document(&a).unwrap();
-
-    // Validate serialized data
-    assert_eq!(
-        doc.get_datetime("date").unwrap(),
-        &date,
-=======
     let _guard = LOCK.run_concurrently();
 
     #[serde_as]
@@ -1218,7 +1048,6 @@
     assert_eq!(
         doc.get_datetime("date").unwrap().to_chrono(),
         date,
->>>>>>> aa25c26a
         "Expected serialized date to match original date."
     );
 
@@ -1227,24 +1056,6 @@
         Some(&Bson::Null),
         "Expected serialized date_optional_none to be None."
     );
-<<<<<<< HEAD
-
-    assert_eq!(
-        doc.get("date_optional_some"),
-        Some(&Bson::DateTime(date)),
-        "Expected serialized date_optional_some to match original."
-    );
-
-    let date_vector = doc
-        .get_array("date_vector")
-        .expect("Expected serialized date_vector to be a BSON array.");
-    let expected_date_vector: Vec<Bson> = vec![Bson::DateTime(date)];
-    assert_eq!(
-        date_vector, &expected_date_vector,
-        "Expected each serialized element in date_vector match the original."
-    );
-
-=======
 
     assert_eq!(
         doc.get("date_optional_some"),
@@ -1332,7 +1143,6 @@
          original."
     );
 
->>>>>>> aa25c26a
     // Validate deserialized data
     let a_deserialized: A = deserialize_from_document(doc).unwrap();
     assert_eq!(
@@ -1342,142 +1152,6 @@
 }
 
 #[test]
-<<<<<<< HEAD
-#[cfg(all(feature = "chrono-0_4", feature = "serde_with-3"))]
-fn test_datetime_chrono04_datetime_helper() {
-    let _guard = LOCK.run_concurrently();
-
-    use std::str::FromStr;
-
-    #[serde_as]
-    #[derive(Deserialize, Serialize, Debug, PartialEq)]
-    struct A {
-        #[serde_as(as = "datetime::FromChrono04DateTime")]
-        pub date: chrono::DateTime<chrono::Utc>,
-
-        #[serde_as(as = "Option<datetime::FromChrono04DateTime>")]
-        pub date_optional_none: Option<chrono::DateTime<chrono::Utc>>,
-
-        #[serde_as(as = "Option<datetime::FromChrono04DateTime>")]
-        pub date_optional_some: Option<chrono::DateTime<chrono::Utc>>,
-
-        #[serde_as(as = "Vec<datetime::FromChrono04DateTime>")]
-        pub date_vector: Vec<chrono::DateTime<chrono::Utc>>,
-    }
-
-    let iso = "1996-12-20T00:39:57Z";
-    let date: chrono::DateTime<chrono::Utc> = chrono::DateTime::from_str(iso).unwrap();
-    let a: A = A {
-        date,
-        date_optional_none: None,
-        date_optional_some: Some(date),
-        date_vector: vec![date],
-    };
-
-    // Serialize the struct to BSON
-    let doc = serialize_to_document(&a).unwrap();
-
-    // Validate serialized data
-    assert_eq!(
-        doc.get_datetime("date").unwrap().to_chrono(),
-        date,
-        "Expected serialized date to match original date."
-    );
-
-    assert_eq!(
-        doc.get("date_optional_none"),
-        Some(&Bson::Null),
-        "Expected serialized date_optional_none to be None."
-    );
-
-    assert_eq!(
-        doc.get("date_optional_some"),
-        Some(&Bson::DateTime(DateTime::from_chrono(date))),
-        "Expected serialized date_optional_some to match original."
-    );
-
-    let date_vector = doc
-        .get_array("date_vector")
-        .expect("Expected serialized date_vector to be a BSON array.");
-    let expected_date_vector: Vec<Bson> = vec![Bson::DateTime(date.into())];
-    assert_eq!(
-        date_vector, &expected_date_vector,
-        "Expected each serialized element in date_vector to be a BSON DateTime matching the \
-         original."
-    );
-
-    // Validate deserialized data
-    let a_deserialized: A = deserialize_from_document(doc).unwrap();
-    assert_eq!(
-        a_deserialized, a,
-        "Deserialized struct does not match original."
-    );
-}
-
-#[test]
-#[cfg(all(feature = "time-0_3", feature = "serde_with-3"))]
-fn test_datetime_time03_offset_datetime_helper() {
-    use time::OffsetDateTime;
-    let _guard = LOCK.run_concurrently();
-
-    #[serde_as]
-    #[derive(Deserialize, Serialize, Debug, PartialEq)]
-    struct A {
-        #[serde_as(as = "datetime::FromTime03OffsetDateTime")]
-        pub date: OffsetDateTime,
-
-        #[serde_as(as = "Option<datetime::FromTime03OffsetDateTime>")]
-        pub date_optional_none: Option<OffsetDateTime>,
-
-        #[serde_as(as = "Option<datetime::FromTime03OffsetDateTime>")]
-        pub date_optional_some: Option<OffsetDateTime>,
-
-        #[serde_as(as = "Vec<datetime::FromTime03OffsetDateTime>")]
-        pub date_vector: Vec<OffsetDateTime>,
-    }
-
-    let date = DateTime::now();
-    let a: A = A {
-        date: date.to_time_0_3(),
-        date_optional_none: None,
-        date_optional_some: Some(date.to_time_0_3()),
-        date_vector: vec![date.to_time_0_3()],
-    };
-
-    // Serialize the struct to BSON
-    let doc = serialize_to_document(&a).unwrap();
-
-    // Validate serialized data
-    assert_eq!(
-        doc.get_datetime("date").unwrap(),
-        &date,
-        "Expected serialized date to match original date."
-    );
-
-    assert_eq!(
-        doc.get("date_optional_none"),
-        Some(&Bson::Null),
-        "Expected serialized date_optional_none to be None."
-    );
-
-    assert_eq!(
-        doc.get("date_optional_some"),
-        Some(&Bson::DateTime(date)),
-        "Expected serialized date_optional_some to match original."
-    );
-
-    let date_vector = doc
-        .get_array("date_vector")
-        .expect("Expected serialized date_vector to be a BSON array.");
-    let expected_date_vector: Vec<Bson> = vec![Bson::DateTime(date)];
-    assert_eq!(
-        date_vector, &expected_date_vector,
-        "Expected each serialized element in date_vector to be a BSON DateTime matching the \
-         original."
-    );
-
-    // Validate deserialized data
-=======
 #[cfg(feature = "serde_with-3")]
 fn test_timestamp_u32_helpers() {
     let _guard = LOCK.run_concurrently();
@@ -1715,7 +1389,6 @@
     );
 
     // Validate deserialized data
->>>>>>> aa25c26a
     let a_deserialized: A = deserialize_from_document(doc).unwrap();
     assert_eq!(
         a_deserialized, a,
@@ -1725,38 +1398,12 @@
 
 #[test]
 #[cfg(feature = "serde_with-3")]
-<<<<<<< HEAD
-fn test_u32_timestamp_helpers() {
-=======
 fn test_u32_i32_helper() {
->>>>>>> aa25c26a
     let _guard = LOCK.run_concurrently();
 
     #[serde_as]
     #[derive(Deserialize, Serialize, Debug, PartialEq)]
     struct A {
-<<<<<<< HEAD
-        #[serde_as(as = "u32::FromTimestamp")]
-        pub timestamp: Timestamp,
-
-        #[serde_as(as = "Option<u32::FromTimestamp>")]
-        pub timestamp_optional_none: Option<Timestamp>,
-
-        #[serde_as(as = "Option<u32::FromTimestamp>")]
-        pub timestamp_optional_some: Option<Timestamp>,
-
-        #[serde_as(as = "Vec<u32::FromTimestamp>")]
-        pub timestamp_vector: Vec<Timestamp>,
-    }
-
-    let time = 12345;
-    let timestamp = Timestamp { time, increment: 0 };
-    let a = A {
-        timestamp,
-        timestamp_optional_none: None,
-        timestamp_optional_some: Some(timestamp),
-        timestamp_vector: vec![timestamp],
-=======
         #[serde_as(as = "u32::AsI32")]
         value: u32,
 
@@ -1776,7 +1423,6 @@
         value_optional_none: None,
         value_optional_some: Some(value),
         value_vector: vec![value],
->>>>>>> aa25c26a
     };
 
     // Serialize the struct to BSON
@@ -1784,32 +1430,6 @@
 
     // Validate serialized data
     assert_eq!(
-<<<<<<< HEAD
-        doc.get("timestamp").unwrap(),
-        &Bson::Int64(time as i64),
-        "Expected serialized time to match the original."
-    );
-
-    assert_eq!(
-        doc.get("timestamp_optional_none"),
-        Some(&Bson::Null),
-        "Expected serialized timestamp_optional_none to be None."
-    );
-
-    assert_eq!(
-        doc.get("timestamp_optional_some"),
-        Some(&Bson::Int64(time as i64)),
-        "Expected serialized timestamp_optional_some to match original time."
-    );
-
-    let timestamp_vector = doc
-        .get_array("timestamp_vector")
-        .expect("Expected serialized timestamp_vector to be a BSON array.");
-    let expected_timestamp_vector: Vec<Bson> = vec![Bson::Int64(time as i64)];
-    assert_eq!(
-        timestamp_vector, &expected_timestamp_vector,
-        "Expected each serialized element in timestamp_vector to match the original."
-=======
         doc.get_i32("value").unwrap(),
         value as i32,
         "Expected serialized value to match original."
@@ -1834,7 +1454,6 @@
     assert_eq!(
         value_vector, &expected_value_vector,
         "Expected each serialized element in value_vector to match the original."
->>>>>>> aa25c26a
     );
 
     // Validate deserialized data
@@ -1844,18 +1463,6 @@
         "Deserialized struct does not match original."
     );
 
-<<<<<<< HEAD
-    // Validate serializing error case with an invalid Timestamp
-    let invalid_timestamp_for_serializing = Timestamp {
-        time: 0,
-        increment: 2,
-    };
-    let bad_a: A = A {
-        timestamp: invalid_timestamp_for_serializing,
-        timestamp_optional_none: None,
-        timestamp_optional_some: Some(invalid_timestamp_for_serializing),
-        timestamp_vector: vec![invalid_timestamp_for_serializing],
-=======
     // Validate serialization fails because u32::MAX is too large to fit in i32
     let invalid_value_for_serializing = u32::MAX;
     let bad_a: A = A {
@@ -1863,104 +1470,10 @@
         value_optional_none: None,
         value_optional_some: Some(invalid_value_for_serializing),
         value_vector: vec![invalid_value_for_serializing],
->>>>>>> aa25c26a
     };
     let result = serialize_to_document(&bad_a);
     assert!(
         result.is_err(),
-<<<<<<< HEAD
-        "Serialization should fail for Timestamp with increment != 0"
-    );
-    let err_string = format!("{:?}", result.unwrap_err());
-    assert!(
-        err_string.contains("Cannot convert Timestamp with a non-zero increment to u32"),
-        "Expected error message to mention non-zero increment: {}",
-        err_string
-    );
-
-    #[serde_as]
-    #[derive(Deserialize, Serialize, Debug, PartialEq)]
-    struct B {
-        #[serde_as(as = "u32::AsTimestamp")]
-        pub time: u32,
-
-        #[serde_as(as = "Option<u32::AsTimestamp>")]
-        pub time_optional_none: Option<u32>,
-
-        #[serde_as(as = "Option<u32::AsTimestamp>")]
-        pub time_optional_some: Option<u32>,
-
-        #[serde_as(as = "Vec<u32::AsTimestamp>")]
-        pub time_vector: Vec<u32>,
-    }
-
-    let time = 12345;
-    let b = B {
-        time,
-        time_optional_none: None,
-        time_optional_some: Some(time),
-        time_vector: vec![time],
-    };
-
-    // Serialize the struct to BSON
-    let doc = serialize_to_document(&b).unwrap();
-
-    // Validate serialized data
-    assert_eq!(
-        doc.get_timestamp("time").unwrap(),
-        Timestamp { time, increment: 0 },
-        "Expected serialized time to match the original."
-    );
-
-    assert_eq!(
-        doc.get("time_optional_none"),
-        Some(&Bson::Null),
-        "Expected serialized time_optional_none to be None."
-    );
-
-    assert_eq!(
-        doc.get("time_optional_some"),
-        Some(&Bson::Timestamp(Timestamp { time, increment: 0 })),
-        "Expected serialized time_optional_some to match original."
-    );
-
-    let time_vector = doc
-        .get_array("time_vector")
-        .expect("Expected serialized time_vector to be a BSON array.");
-    let expected_time_vector: Vec<Bson> = vec![Bson::Timestamp(Timestamp { time, increment: 0 })];
-    assert_eq!(
-        time_vector, &expected_time_vector,
-        "Expected each serialized element in time_vector to match the original."
-    );
-
-    // Validate deserialized data
-    let b_deserialized: B = deserialize_from_document(doc).unwrap();
-    assert_eq!(
-        b_deserialized, b,
-        "Deserialized struct does not match original."
-    );
-
-    // Validate deserializing error case with an invalid Timestamp
-    let invalid_timestamp_for_deserializing = Timestamp {
-        time: 0,
-        increment: 2,
-    };
-    let invalid_doc = doc! {
-        "time": invalid_timestamp_for_deserializing,
-        "time_optional_none": Bson::Null,
-        "time_optional_some": Some(invalid_timestamp_for_deserializing),
-        "time_vector": [invalid_timestamp_for_deserializing]
-    };
-    let result: Result<B, _> = deserialize_from_document(invalid_doc);
-    assert!(
-        result.is_err(),
-        "Deserialization should fail for Timestamp with increment != 0"
-    );
-    let err_string = format!("{:?}", result.unwrap_err());
-    assert!(
-        err_string.contains("Cannot convert Timestamp with a non-zero increment to u32"),
-        "Expected error message to mention non-zero increment: {}",
-=======
         "Serialization should fail for u32::MAX since it can't be exactly represented as i32"
     );
     let err_string = format!("{:?}", result.unwrap_err());
@@ -2077,36 +1590,18 @@
     assert!(
         err_string.contains("Cannot convert i64"),
         "Expected error message to mention failed i64 to u32 conversion, got: {}",
->>>>>>> aa25c26a
         err_string
     );
 }
 
 #[test]
 #[cfg(feature = "serde_with-3")]
-<<<<<<< HEAD
-fn test_u32_f64_helper() {
-=======
 fn test_u64_f64_helper() {
->>>>>>> aa25c26a
     let _guard = LOCK.run_concurrently();
 
     #[serde_as]
     #[derive(Deserialize, Serialize, Debug, PartialEq)]
     struct A {
-<<<<<<< HEAD
-        #[serde_as(as = "u32::AsF64")]
-        pub value: u32,
-
-        #[serde_as(as = "Option<u32::AsF64>")]
-        pub value_optional_none: Option<u32>,
-
-        #[serde_as(as = "Option<u32::AsF64>")]
-        pub value_optional_some: Option<u32>,
-
-        #[serde_as(as = "Vec<u32::AsF64>")]
-        pub value_vector: Vec<u32>,
-=======
         #[serde_as(as = "u64::AsF64")]
         pub value: u64,
 
@@ -2118,7 +1613,6 @@
 
         #[serde_as(as = "Vec<u64::AsF64>")]
         pub value_vector: Vec<u64>,
->>>>>>> aa25c26a
     }
 
     let value = 12345;
@@ -2166,8 +1660,6 @@
         a_deserialized, a,
         "Deserialized struct does not match original."
     );
-<<<<<<< HEAD
-=======
 
     // Validate serializing error case with u64 over size limit
     let invalid_value_for_serializing = u64::MAX;
@@ -2406,517 +1898,9 @@
         "Expected error message to mention failed i64 to u64 conversion, got: {}",
         err_string
     );
->>>>>>> aa25c26a
-}
-
-#[test]
-#[cfg(feature = "serde_with-3")]
-fn test_u32_i32_helper() {
-    let _guard = LOCK.run_concurrently();
-
-    #[serde_as]
-    #[derive(Deserialize, Serialize, PartialEq, Debug)]
-    struct A {
-        #[serde_as(as = "u32::AsI32")]
-        value: u32,
-
-        #[serde_as(as = "Option<u32::AsI32>")]
-        value_optional_none: Option<u32>,
-
-        #[serde_as(as = "Option<u32::AsI32>")]
-        value_optional_some: Option<u32>,
-
-        #[serde_as(as = "Vec<u32::AsI32>")]
-        value_vector: Vec<u32>,
-    }
-
-    let value = 1;
-    let a = A {
-        value,
-        value_optional_none: None,
-        value_optional_some: Some(value),
-        value_vector: vec![value],
-    };
-
-    // Serialize the struct to BSON
-    let doc = serialize_to_document(&a).unwrap();
-
-    // Validate serialized data
-    assert_eq!(
-        doc.get_i32("value").unwrap(),
-        value as i32,
-        "Expected serialized value to match original."
-    );
-
-    assert_eq!(
-        doc.get("value_optional_none"),
-        Some(&Bson::Null),
-        "Expected serialized value_optional_none to be None."
-    );
-
-    assert_eq!(
-        doc.get("value_optional_some"),
-        Some(&Bson::Int32(value as i32)),
-        "Expected serialized value_optional_some to match original."
-    );
-
-    let value_vector = doc
-        .get_array("value_vector")
-        .expect("Expected serialized value_vector to be a BSON array.");
-    let expected_value_vector: Vec<Bson> = vec![Bson::Int32(value as i32)];
-    assert_eq!(
-        value_vector, &expected_value_vector,
-        "Expected each serialized element in value_vector to match the original."
-    );
-
-    // Validate deserialized data
-    let a_deserialized: A = deserialize_from_document(doc).unwrap();
-    assert_eq!(
-        a_deserialized, a,
-        "Deserialized struct does not match original."
-    );
-
-    // Validate serialization fails because u32::MAX is too large to fit in i32
-    let invalid_value_for_serializing = u32::MAX;
-    let bad_a: A = A {
-        value: invalid_value_for_serializing,
-        value_optional_none: None,
-        value_optional_some: Some(invalid_value_for_serializing),
-        value_vector: vec![invalid_value_for_serializing],
-    };
-    let result = serialize_to_document(&bad_a);
-    assert!(
-        result.is_err(),
-        "Serialization should fail for u32::MAX since it can't be exactly represented as i32"
-    );
-    let err_string = format!("{:?}", result.unwrap_err());
-    assert!(
-        err_string.contains("Cannot convert u32"),
-        "Expected error message to mention failed u32 to i32 conversion, got: {}",
-        err_string
-    );
-
-    // Validate deserialization fails for i32::MIN because negative values can't be converted to
-    // u32
-    let invalid_value_for_deserializing = i32::MIN;
-    let bad_a = doc! {
-        "value": invalid_value_for_deserializing,
-        "value_optional_none": Bson::Null,
-        "value_optional_some": Some(invalid_value_for_deserializing),
-        "value_vector": [invalid_value_for_deserializing],
-    };
-    let result: Result<A, _> = deserialize_from_document(bad_a);
-    assert!(
-        result.is_err(),
-        "Deserialization should fail for i32::MIN since it can't be exactly represented as u32"
-    );
-    let err_string = format!("{:?}", result.unwrap_err());
-    assert!(
-        err_string.contains("Cannot convert i32"),
-        "Expected error message to mention failed i32 to u32 conversion, got: {}",
-        err_string
-    );
-}
-
-#[test]
-#[cfg(feature = "serde_with-3")]
-fn test_u32_i64_helper() {
-    let _guard = LOCK.run_concurrently();
-
-    #[serde_as]
-    #[derive(Deserialize, Serialize, PartialEq, Debug)]
-    struct A {
-        #[serde_as(as = "u32::AsI64")]
-        value: u32,
-
-        #[serde_as(as = "Option<u32::AsI64>")]
-        value_optional_none: Option<u32>,
-
-        #[serde_as(as = "Option<u32::AsI64>")]
-        value_optional_some: Option<u32>,
-
-        #[serde_as(as = "Vec<u32::AsI64>")]
-        value_vector: Vec<u32>,
-    }
-
-    let value = u32::MAX;
-    let a = A {
-        value,
-        value_optional_none: None,
-        value_optional_some: Some(value),
-        value_vector: vec![value],
-    };
-
-    // Serialize the struct to BSON
-    let doc = serialize_to_document(&a).unwrap();
-
-    // Validate serialized data
-    assert_eq!(
-        doc.get_i64("value").unwrap(),
-        value as i64,
-        "Expected serialized value to match original."
-    );
-
-    assert_eq!(
-        doc.get("value_optional_none"),
-        Some(&Bson::Null),
-        "Expected serialized value_optional_none to be None."
-    );
-
-    assert_eq!(
-        doc.get("value_optional_some"),
-        Some(&Bson::Int64(value as i64)),
-        "Expected serialized value_optional_some to match original."
-    );
-
-    let value_vector = doc
-        .get_array("value_vector")
-        .expect("Expected serialized value_vector to be a BSON array.");
-    let expected_value_vector: Vec<Bson> = vec![Bson::Int64(value as i64)];
-    assert_eq!(
-        value_vector, &expected_value_vector,
-        "Expected each serialized element in value_vector to match the original."
-    );
-
-    // Validate deserialized data
-    let a_deserialized: A = deserialize_from_document(doc).unwrap();
-    assert_eq!(
-        a_deserialized, a,
-        "Round-trip failed: deserialized struct did not match original."
-    );
-
-    // Validate deserialization fails for i64::MIN because negative values can't be converted to
-    // u32
-    let invalid_value_for_deserializing = i64::MIN;
-    let bad_a = doc! {
-        "value": invalid_value_for_deserializing,
-        "value_optional_none": Bson::Null,
-        "value_optional_some": Some(invalid_value_for_deserializing),
-        "value_vector": [invalid_value_for_deserializing],
-    };
-    let result: Result<A, _> = deserialize_from_document(bad_a);
-    assert!(
-        result.is_err(),
-        "Deserialization should fail for i64::MIN since it can't be exactly represented as u32"
-    );
-    let err_string = format!("{:?}", result.unwrap_err());
-    assert!(
-        err_string.contains("Cannot convert i64"),
-        "Expected error message to mention failed i64 to u32 conversion, got: {}",
-        err_string
-    );
-}
-
-#[test]
-#[cfg(feature = "serde_with-3")]
-fn test_u64_f64_helper() {
-    let _guard = LOCK.run_concurrently();
-
-    #[serde_as]
-    #[derive(Deserialize, Serialize, Debug, PartialEq)]
-    struct A {
-        #[serde_as(as = "u64::AsF64")]
-        pub value: u64,
-
-        #[serde_as(as = "Option<u64::AsF64>")]
-        pub value_optional_none: Option<u64>,
-
-        #[serde_as(as = "Option<u64::AsF64>")]
-        pub value_optional_some: Option<u64>,
-
-        #[serde_as(as = "Vec<u64::AsF64>")]
-        pub value_vector: Vec<u64>,
-    }
-
-    let value = 12345;
-    let a = A {
-        value,
-        value_optional_none: None,
-        value_optional_some: Some(value),
-        value_vector: vec![value],
-    };
-
-    // Serialize the struct to BSON
-    let doc = serialize_to_document(&a).unwrap();
-
-    // Validate serialized data
-    assert_eq!(
-        doc.get("value"),
-        Some(&Bson::Double(value as f64)),
-        "Expected serialized value to match the original."
-    );
-
-    assert_eq!(
-        doc.get("value_optional_none"),
-        Some(&Bson::Null),
-        "Expected serialized value_optional_none to be None."
-    );
-
-    assert_eq!(
-        doc.get("value_optional_some"),
-        Some(&Bson::Double(value as f64)),
-        "Expected serialized value_optional_some to match original."
-    );
-
-    let value_vector = doc
-        .get_array("value_vector")
-        .expect("Expected serialized value_vector to be a BSON array.");
-    let expected_value_vector: Vec<Bson> = vec![Bson::Double(value as f64)];
-    assert_eq!(
-        value_vector, &expected_value_vector,
-        "Expected each serialized element in value_vector to match the original."
-    );
-
-    // Validate deserialized data
-    let a_deserialized: A = deserialize_from_document(doc).unwrap();
-    assert_eq!(
-        a_deserialized, a,
-        "Deserialized struct does not match original."
-    );
-
-    // Validate serializing error case with u64 over size limit
-    let invalid_value_for_serializing = u64::MAX;
-    let bad_a: A = A {
-        value: invalid_value_for_serializing,
-        value_optional_none: None,
-        value_optional_some: Some(invalid_value_for_serializing),
-        value_vector: vec![invalid_value_for_serializing],
-    };
-    let result = serialize_to_document(&bad_a);
-    assert!(
-        result.is_err(),
-        "Serialization should fail for u64::MAX since it can't be exactly represented as f64"
-    );
-    let err_string = format!("{:?}", result.unwrap_err());
-    assert!(
-        err_string.contains("Cannot convert u64"),
-        "Expected error message to mention failed u64 to f64 conversion, got: {}",
-        err_string
-    );
-}
-
-#[test]
-<<<<<<< HEAD
-#[cfg(feature = "serde_with-3")]
-fn test_u64_i32_helper() {
-    let _guard = LOCK.run_concurrently();
-
-    #[serde_as]
-    #[derive(Deserialize, Serialize, PartialEq, Debug)]
-    struct A {
-        #[serde_as(as = "u64::AsI32")]
-        value: u64,
-
-        #[serde_as(as = "Option<u64::AsI32>")]
-        value_optional_none: Option<u64>,
-
-        #[serde_as(as = "Option<u64::AsI32>")]
-        value_optional_some: Option<u64>,
-
-        #[serde_as(as = "Vec<u64::AsI32>")]
-        value_vector: Vec<u64>,
-    }
-
-    let value = 1;
-    let a = A {
-        value,
-        value_optional_none: None,
-        value_optional_some: Some(value),
-        value_vector: vec![value],
-    };
-
-    // Serialize the struct to BSON
-    let doc = serialize_to_document(&a).unwrap();
-
-    // Validate serialized data
-    assert_eq!(
-        doc.get_i32("value").unwrap(),
-        value as i32,
-        "Expected serialized value to match original."
-    );
-
-    assert_eq!(
-        doc.get("value_optional_none"),
-        Some(&Bson::Null),
-        "Expected serialized value_optional_none to be None."
-    );
-
-    assert_eq!(
-        doc.get("value_optional_some"),
-        Some(&Bson::Int32(value as i32)),
-        "Expected serialized value_optional_some to match original."
-    );
-
-    let value_vector = doc
-        .get_array("value_vector")
-        .expect("Expected serialized value_vector to be a BSON array.");
-    let expected_value_vector: Vec<Bson> = vec![Bson::Int32(value as i32)];
-    assert_eq!(
-        value_vector, &expected_value_vector,
-        "Expected each serialized element in value_vector to match the original."
-    );
-
-    // Validate deserialized data
-    let a_deserialized: A = deserialize_from_document(doc).unwrap();
-    assert_eq!(
-        a_deserialized, a,
-        "Round-trip failed: deserialized struct did not match original."
-    );
-
-    // Validate serialization fails because i32::MAX + 1 is too large to fit in i32
-    let invalid_value_for_serializing = i32::MAX as u64 + 1;
-    let bad_a: A = A {
-        value: invalid_value_for_serializing,
-        value_optional_none: None,
-        value_optional_some: Some(invalid_value_for_serializing),
-        value_vector: vec![invalid_value_for_serializing],
-    };
-    let result = serialize_to_document(&bad_a);
-    assert!(
-        result.is_err(),
-        "Serialization should fail for u64::MAX since it can't be exactly represented as i32"
-    );
-    let err_string = format!("{:?}", result.unwrap_err());
-    assert!(
-        err_string.contains("Cannot convert u64"),
-        "Expected error message to mention failed u64 to i32 conversion, got: {}",
-        err_string
-    );
-
-    // Validate deserialization fails for i32::MIN because negative values can't be converted to
-    // u64
-    let invalid_value_for_deserializing = i32::MIN;
-    let bad_a = doc! {
-        "value": invalid_value_for_deserializing,
-        "value_optional_none": Bson::Null,
-        "value_optional_some": Some(invalid_value_for_deserializing),
-        "value_vector": [invalid_value_for_deserializing],
-    };
-    let result: Result<A, _> = deserialize_from_document(bad_a);
-    assert!(
-        result.is_err(),
-        "Deserialization should fail for i32::MIN since it can't be exactly represented as u64"
-    );
-    let err_string = format!("{:?}", result.unwrap_err());
-    assert!(
-        err_string.contains("Cannot convert i32"),
-        "Expected error message to mention failed i32 to u64 conversion, got: {}",
-        err_string
-    );
-}
-
-#[test]
-#[cfg(feature = "serde_with-3")]
-fn test_u64_i64_helper() {
-    let _guard = LOCK.run_concurrently();
-    #[serde_as]
-    #[derive(Deserialize, Serialize, PartialEq, Debug)]
-    struct A {
-        #[serde_as(as = "u64::AsI64")]
-        value: u64,
-
-        #[serde_as(as = "Option<u64::AsI64>")]
-        value_optional_none: Option<u64>,
-
-        #[serde_as(as = "Option<u64::AsI64>")]
-        value_optional_some: Option<u64>,
-
-        #[serde_as(as = "Vec<u64::AsI64>")]
-        value_vector: Vec<u64>,
-    }
-
-    let value = i64::MAX as u64;
-    let a = A {
-        value,
-        value_optional_none: None,
-        value_optional_some: Some(value),
-        value_vector: vec![value],
-    };
-
-    // Serialize the struct to BSON
-    let doc = serialize_to_document(&a).unwrap();
-
-    // Validate serialized data
-    assert_eq!(
-        doc.get_i64("value").unwrap(),
-        value as i64,
-        "Expected serialized value to match original."
-    );
-
-    assert_eq!(
-        doc.get("value_optional_none"),
-        Some(&Bson::Null),
-        "Expected serialized value_optional_none to be None."
-    );
-
-    assert_eq!(
-        doc.get("value_optional_some"),
-        Some(&Bson::Int64(value as i64)),
-        "Expected serialized value_optional_some to match original."
-    );
-
-    let value_vector = doc
-        .get_array("value_vector")
-        .expect("Expected serialized value_vector to be a BSON array.");
-    let expected_value_vector: Vec<Bson> = vec![Bson::Int64(value as i64)];
-    assert_eq!(
-        value_vector, &expected_value_vector,
-        "Expected each serialized element in value_vector to match the original."
-    );
-
-    // Validate deserialized data
-    let a_deserialized: A = deserialize_from_document(doc).unwrap();
-    assert_eq!(
-        a_deserialized, a,
-        "Round-trip failed: deserialized struct did not match original."
-    );
-
-    // Validate serialization fails because i64::MAX + 1 is too large to fit in i64
-    let invalid_value_for_serializing = i64::MAX as u64 + 1;
-    let bad_a: A = A {
-        value: invalid_value_for_serializing,
-        value_optional_none: None,
-        value_optional_some: Some(invalid_value_for_serializing),
-        value_vector: vec![invalid_value_for_serializing],
-    };
-    let result = serialize_to_document(&bad_a);
-    assert!(
-        result.is_err(),
-        "Serialization should fail for (i64::MAX as u64) + 1 since it can't be exactly \
-         represented as i64"
-    );
-    let err_string = format!("{:?}", result.unwrap_err());
-    assert!(
-        err_string.contains("Cannot convert u64"),
-        "Expected error message to mention failed u64 to i64 conversion, got: {}",
-        err_string
-    );
-
-    // Validate deserialization fails for i64::MIN because negative values can't be converted to
-    // u64
-    let invalid_value_for_deserializing = i64::MIN;
-    let bad_a = doc! {
-        "value": invalid_value_for_deserializing,
-        "value_optional_none": Bson::Null,
-        "value_optional_some": Some(invalid_value_for_deserializing),
-        "value_vector": [invalid_value_for_deserializing],
-    };
-    let result: Result<A, _> = deserialize_from_document(bad_a);
-    assert!(
-        result.is_err(),
-        "Deserialization should fail for i64::MIN since it can't be exactly represented as u64"
-    );
-    let err_string = format!("{:?}", result.unwrap_err());
-    assert!(
-        err_string.contains("Cannot convert i64"),
-        "Expected error message to mention failed i64 to u64 conversion, got: {}",
-        err_string
-    );
-}
-
-#[test]
-=======
->>>>>>> aa25c26a
+}
+
+#[test]
 fn large_dates() {
     let _guard = LOCK.run_concurrently();
 
