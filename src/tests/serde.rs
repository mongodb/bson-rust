--- conflicted
+++ resolved
@@ -7,7 +7,7 @@
     deserialize_from_document,
     doc,
     oid::ObjectId,
-    serde_helpers::{self, datetime, object_id, u32, u64},
+    serde_helpers::{datetime, object_id, u32, u64},
     serialize_to_bson,
     serialize_to_document,
     spec::BinarySubtype,
@@ -24,15 +24,10 @@
 use serde::{Deserialize, Serialize};
 use serde_json::json;
 use serde_with::serde_as;
-<<<<<<< HEAD
-=======
-
->>>>>>> e9334c56
 use std::{
     collections::BTreeMap,
     convert::{TryFrom, TryInto},
 };
-use time::OffsetDateTime;
 
 #[test]
 fn test_ser_vec() {
@@ -545,54 +540,6 @@
     assert_eq!(foo.db_pointer, db_pointer.clone());
 }
 
-#[cfg(feature = "uuid-1")]
-#[test]
-fn test_serde_legacy_uuid_1() {
-    use uuid::Uuid;
-
-    let _guard = LOCK.run_concurrently();
-
-    #[derive(Serialize, Deserialize)]
-    struct Foo {
-        #[serde(with = "serde_helpers::uuid_1_as_java_legacy_binary")]
-        java_legacy: Uuid,
-        #[serde(with = "serde_helpers::uuid_1_as_python_legacy_binary")]
-        python_legacy: Uuid,
-        #[serde(with = "serde_helpers::uuid_1_as_c_sharp_legacy_binary")]
-        csharp_legacy: Uuid,
-    }
-    let uuid = Uuid::parse_str("00112233445566778899AABBCCDDEEFF").unwrap();
-    let foo = Foo {
-        java_legacy: uuid,
-        python_legacy: uuid,
-        csharp_legacy: uuid,
-    };
-
-    let x = serialize_to_bson(&foo).unwrap();
-    assert_eq!(
-        x.as_document().unwrap(),
-        &doc! {
-            "java_legacy": Bson::Binary(Binary{
-                subtype:BinarySubtype::UuidOld,
-                bytes: hex::decode("7766554433221100FFEEDDCCBBAA9988").unwrap(),
-            }),
-            "python_legacy": Bson::Binary(Binary{
-                subtype:BinarySubtype::UuidOld,
-                bytes: hex::decode("00112233445566778899AABBCCDDEEFF").unwrap(),
-            }),
-            "csharp_legacy": Bson::Binary(Binary{
-                subtype:BinarySubtype::UuidOld,
-                bytes: hex::decode("33221100554477668899AABBCCDDEEFF").unwrap(),
-            })
-        }
-    );
-
-    let foo: Foo = deserialize_from_bson(x).unwrap();
-    assert_eq!(foo.java_legacy, uuid);
-    assert_eq!(foo.python_legacy, uuid);
-    assert_eq!(foo.csharp_legacy, uuid);
-}
-
 #[test]
 fn test_de_uuid_extjson_string() {
     let _guard = LOCK.run_concurrently();
@@ -660,21 +607,11 @@
 fn test_oid_helpers() {
     let _guard = LOCK.run_concurrently();
 
-<<<<<<< HEAD
-    #[cfg(feature = "serde_with-3")]
-    {
-        #[serde_as]
-        #[derive(Serialize, Deserialize, PartialEq, Debug)]
-        struct A {
-            #[serde_as(as = "object_id::FromHexString")]
-            oid: String,
-=======
     #[serde_as]
     #[derive(Serialize, Deserialize, PartialEq, Debug)]
     struct A {
         #[serde_as(as = "object_id::FromHexString")]
         oid: String,
->>>>>>> e9334c56
 
         #[serde_as(as = "Option<object_id::FromHexString>")]
         oid_optional_none: Option<String>,
@@ -694,81 +631,6 @@
         oid_vector: vec![oid.to_string()],
     };
 
-<<<<<<< HEAD
-        // Serialize the struct to BSON
-        let doc = serialize_to_document(&a).unwrap();
-
-        // Validate serialized data
-        assert_eq!(
-            doc.get_object_id("oid").unwrap(),
-            oid,
-            "Expected serialized oid to match original ObjectId."
-        );
-
-        assert_eq!(
-            doc.get("oid_optional_none"),
-            Some(&Bson::Null),
-            "Expected serialized oid_optional_none to be None."
-        );
-
-        assert_eq!(
-            doc.get("oid_optional_some"),
-            Some(&Bson::ObjectId(oid)),
-            "Expected serialized oid_optional_some to match original."
-        );
-
-        let oid_vector = doc
-            .get_array("oid_vector")
-            .expect("Expected serialized oid_vector to be a BSON array.");
-        let expected_oid_vector: Vec<Bson> = vec![Bson::ObjectId(oid)];
-        assert_eq!(
-            oid_vector, &expected_oid_vector,
-            "Expected each serialized element in oid_vector match the original."
-        );
-
-        // Validate deserialized data
-        let a_deserialized: A = deserialize_from_document(doc).unwrap();
-        assert_eq!(
-            a_deserialized, a,
-            "Deserialized struct does not match original."
-        );
-
-        // Validate serializing error case with an invalid ObjectId string
-        let invalid_oid = "invalid_oid";
-        let bad_a = A {
-            oid: invalid_oid.to_string(),
-            oid_optional_none: None,
-            oid_optional_some: Some(invalid_oid.to_string()),
-            oid_vector: vec![invalid_oid.to_string()],
-        };
-        let result = serialize_to_document(&bad_a);
-        assert!(
-            result.is_err(),
-            "Serialization should fail for invalid ObjectId strings"
-        );
-        let err_string = format!("{:?}", result.unwrap_err());
-        assert!(
-            err_string.contains("BSON error"),
-            "Expected error message to mention BSON error: {}",
-            err_string
-        );
-
-        #[serde_as]
-        #[derive(Serialize, Deserialize, Debug, PartialEq)]
-        struct B {
-            #[serde_as(as = "object_id::AsHexString")]
-            oid: ObjectId,
-
-            #[serde_as(as = "Option<object_id::AsHexString>")]
-            oid_optional_none: Option<ObjectId>,
-
-            #[serde_as(as = "Option<object_id::AsHexString>")]
-            oid_optional_some: Option<ObjectId>,
-
-            #[serde_as(as = "Vec<object_id::AsHexString>")]
-            oid_vector: Vec<ObjectId>,
-        }
-=======
     // Serialize the struct to BSON
     let doc = serialize_to_document(&a).unwrap();
 
@@ -778,7 +640,6 @@
         oid,
         "Expected serialized oid to match original ObjectId."
     );
->>>>>>> e9334c56
 
     assert_eq!(
         doc.get("oid_optional_none"),
@@ -786,64 +647,6 @@
         "Expected serialized oid_optional_none to be None."
     );
 
-<<<<<<< HEAD
-        // Serialize the struct to BSON
-        let doc = serialize_to_document(&b).unwrap();
-
-        // Validate serialized data
-        assert_eq!(
-            doc.get_str("oid").unwrap(),
-            oid.to_hex(),
-            "Expected serialized oid to match original ObjectId as hex string."
-        );
-
-        assert_eq!(
-            doc.get("oid_optional_none"),
-            Some(&Bson::Null),
-            "Expected serialized oid_optional_none to be None."
-        );
-
-        assert_eq!(
-            doc.get("oid_optional_some"),
-            Some(&Bson::String(oid.to_hex())),
-            "Expected serialized oid_optional_some to match original."
-        );
-
-        let oid_vector = doc
-            .get_array("oid_vector")
-            .expect("Expected serialized oid_vector to be a BSON array.");
-        let expected_oid_vector: Vec<Bson> = vec![Bson::String(oid.to_hex())];
-        assert_eq!(
-            oid_vector, &expected_oid_vector,
-            "Expected each serialized element in oid_vector match the original."
-        );
-
-        // Validate deserialized data
-        let b_deserialized: B = deserialize_from_document(doc).unwrap();
-        assert_eq!(
-            b_deserialized, b,
-            "Deserialized struct does not match original."
-        );
-
-        // Validate deserializing error case with an invalid ObjectId string
-        let invalid_doc = doc! {
-            "oid": "not_a_valid_oid",
-            "oid_optional_none": Bson::Null,
-            "oid_optional_some": "also_invalid_oid",
-            "oid_vector": ["bad1", "bad2"]
-        };
-        let result: Result<B, _> = deserialize_from_document(invalid_doc);
-        assert!(
-            result.is_err(),
-            "Deserialization should fail for invalid ObjectId strings"
-        );
-        let err_string = format!("{:?}", result.unwrap_err());
-        assert!(
-            err_string.contains("BSON error"),
-            "Expected error message to mention BSON error: {}",
-            err_string
-        );
-=======
     assert_eq!(
         doc.get("oid_optional_some"),
         Some(&Bson::ObjectId(oid)),
@@ -900,7 +703,6 @@
 
         #[serde_as(as = "Vec<object_id::AsHexString>")]
         oid_vector: Vec<ObjectId>,
->>>>>>> e9334c56
     }
 
     let oid = ObjectId::new();
@@ -1531,21 +1333,11 @@
 fn test_u32_f64_helper() {
     let _guard = LOCK.run_concurrently();
 
-<<<<<<< HEAD
-    #[cfg(feature = "serde_with-3")]
-    {
-        #[serde_as]
-        #[derive(Deserialize, Serialize, Debug, PartialEq)]
-        struct A {
-            #[serde_as(as = "u64::AsF64")]
-            pub value: u64,
-=======
     #[serde_as]
     #[derive(Deserialize, Serialize, Debug, PartialEq)]
     struct A {
         #[serde_as(as = "u32::AsF64")]
         pub value: u32,
->>>>>>> e9334c56
 
         #[serde_as(as = "Option<u32::AsF64>")]
         pub value_optional_none: Option<u32>,
@@ -1565,84 +1357,8 @@
         value_vector: vec![value],
     };
 
-<<<<<<< HEAD
-        // Serialize the struct to BSON
-        let doc = serialize_to_document(&a).unwrap();
-
-        // Validate serialized data
-        assert_eq!(
-            doc.get("value"),
-            Some(&Bson::Double(value as f64)),
-            "Expected serialized value to match the original."
-        );
-
-        assert_eq!(
-            doc.get("value_optional_none"),
-            Some(&Bson::Null),
-            "Expected serialized value_optional_none to be None."
-        );
-
-        assert_eq!(
-            doc.get("value_optional_some"),
-            Some(&Bson::Double(value as f64)),
-            "Expected serialized value_optional_some to match original."
-        );
-
-        let value_vector = doc
-            .get_array("value_vector")
-            .expect("Expected serialized value_vector to be a BSON array.");
-        let expected_value_vector: Vec<Bson> = vec![Bson::Double(value as f64)];
-        assert_eq!(
-            value_vector, &expected_value_vector,
-            "Expected each serialized element in value_vector to match the original."
-        );
-
-        // Validate deserialized data
-        let a_deserialized: A = deserialize_from_document(doc).unwrap();
-        assert_eq!(
-            a_deserialized, a,
-            "Deserialized struct does not match original."
-        );
-
-        // Validate serializing error case with u64 over size limit
-        let invalid_value_for_serializing = u64::MAX;
-        let bad_a: A = A {
-            value: invalid_value_for_serializing,
-            value_optional_none: None,
-            value_optional_some: Some(invalid_value_for_serializing),
-            value_vector: vec![invalid_value_for_serializing],
-        };
-        let result = serialize_to_document(&bad_a);
-        assert!(
-            result.is_err(),
-            "Serialization should fail for u64::MAX since it can't be exactly represented as f64"
-        );
-        let err_string = format!("{:?}", result.unwrap_err());
-        assert!(
-            err_string.contains("Cannot convert u64"),
-            "Expected error message to mention failed u64 to f64 conversion, got: {}",
-            err_string
-        );
-
-        #[serde_as]
-        #[derive(Deserialize, Serialize, PartialEq, Debug)]
-        struct B {
-            #[serde_as(as = "u64::AsI32")]
-            value: u64,
-
-            #[serde_as(as = "Option<u64::AsI32>")]
-            value_optional_none: Option<u64>,
-
-            #[serde_as(as = "Option<u64::AsI32>")]
-            value_optional_some: Option<u64>,
-
-            #[serde_as(as = "Vec<u64::AsI32>")]
-            value_vector: Vec<u64>,
-        }
-=======
     // Serialize the struct to BSON
     let doc = serialize_to_document(&a).unwrap();
->>>>>>> e9334c56
 
     // Validate serialized data
     assert_eq!(
@@ -1933,7 +1649,6 @@
         .get_array("value_vector")
         .expect("Expected serialized value_vector to be a BSON array.");
     let expected_value_vector: Vec<Bson> = vec![Bson::Double(value as f64)];
-    // TODO: check whether this can be applied to other converters
     assert_eq!(
         value_vector, &expected_value_vector,
         "Expected each serialized element in value_vector to match the original."
@@ -2183,34 +1898,6 @@
         "Expected error message to mention failed i64 to u64 conversion, got: {}",
         err_string
     );
-}
-
-#[test]
-#[cfg(feature = "uuid-1")]
-fn test_uuid_1_helpers() {
-    use serde_helpers::uuid_1_as_binary;
-    use uuid::Uuid;
-
-    let _guard = LOCK.run_concurrently();
-
-    #[derive(Serialize, Deserialize)]
-    struct A {
-        #[serde(with = "uuid_1_as_binary")]
-        uuid: Uuid,
-    }
-
-    let uuid = Uuid::parse_str("936DA01F9ABD4d9d80C702AF85C822A8").unwrap();
-    let a = A { uuid };
-    let doc = serialize_to_document(&a).unwrap();
-    match doc.get("uuid").unwrap() {
-        Bson::Binary(bin) => {
-            assert_eq!(bin.subtype, BinarySubtype::Uuid);
-            assert_eq!(bin.bytes, uuid.as_bytes());
-        }
-        _ => panic!("expected Bson::Binary"),
-    }
-    let a: A = deserialize_from_document(doc).unwrap();
-    assert_eq!(a.uuid, uuid);
 }
 
 #[test]
