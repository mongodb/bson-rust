--- conflicted
+++ resolved
@@ -312,7 +312,6 @@
     assert!(decode_document(&mut Cursor::new(&buffer[..])).is_err());
 }
 
-<<<<<<< HEAD
 #[test]
 fn test_encode_decode_decimal128() {
     let val = Bson::Decimal128(Decimal128::from_i32(0));
@@ -328,11 +327,10 @@
 
     let decoded = decode_document(&mut Cursor::new(buf)).unwrap();
     assert_eq!(decoded, doc);
-=======
-
-#[test]
-fn test_illegal_size(){
+}
+
+#[test]
+fn test_illegal_size() {
     let buffer = [0x06, 0xcc, 0xf9, 0x0a, 0x05, 0x00, 0x00, 0x03, 0x00, 0xff, 0xff];
     assert!(decode_document(&mut Cursor::new(&buffer[..])).is_err());
->>>>>>> 8d8e90c9
 }